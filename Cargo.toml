[package]
name = "tantivy"
version = "0.24.0"
readme = "README.md"
authors = ["Damir Jelić <poljar@termina.org.uk>"]
edition = "2021"
license = "MIT"

[lib]
name = "tantivy"
crate-type = ["cdylib"]

[build-dependencies]
pyo3-build-config = "0.26.0"

[dependencies]
base64 = "0.22"
chrono = "0.4.41"
tantivy = "0.25.0"
itertools = "0.14.0"
futures = "0.3.31"
<<<<<<< HEAD
pythonize = "0.25.0"
=======
pythonize = "0.26.0"
>>>>>>> df052da5
serde = "1.0"
serde_json = "1.0.143"

[dependencies.pyo3]
<<<<<<< HEAD
version = "0.25.0"
=======
version = "0.26.0"
>>>>>>> df052da5
features = ["chrono", "extension-module"]<|MERGE_RESOLUTION|>--- conflicted
+++ resolved
@@ -1,6 +1,6 @@
 [package]
 name = "tantivy"
-version = "0.24.0"
+version = "0.25.0"
 readme = "README.md"
 authors = ["Damir Jelić <poljar@termina.org.uk>"]
 edition = "2021"
@@ -19,18 +19,10 @@
 tantivy = "0.25.0"
 itertools = "0.14.0"
 futures = "0.3.31"
-<<<<<<< HEAD
-pythonize = "0.25.0"
-=======
 pythonize = "0.26.0"
->>>>>>> df052da5
 serde = "1.0"
 serde_json = "1.0.143"
 
 [dependencies.pyo3]
-<<<<<<< HEAD
-version = "0.25.0"
-=======
 version = "0.26.0"
->>>>>>> df052da5
 features = ["chrono", "extension-module"]