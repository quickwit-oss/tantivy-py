import datetime
from enum import Enum
from typing import Any, Optional, Sequence

class Schema:
    pass

class SchemaBuilder:
    @staticmethod
    def is_valid_field_name(name: str) -> bool:
        pass

    def add_text_field(
        self,
        name: str,
        stored: bool = False,
        tokenizer_name: str = "default",
        index_option: str = "position",
    ) -> SchemaBuilder:
        pass

    def add_integer_field(
        self,
        name: str,
        stored: bool = False,
        indexed: bool = False,
        fast: bool = False,
    ) -> SchemaBuilder:
        pass

    def add_float_field(
        self,
        name: str,
        stored: bool = False,
        indexed: bool = False,
        fast: bool = False,
    ) -> SchemaBuilder:
        pass

    def add_unsigned_field(
        self,
        name: str,
        stored: bool = False,
        indexed: bool = False,
        fast: bool = False,
    ) -> SchemaBuilder:
        pass

    def add_boolean_field(
        self,
        name: str,
        stored: bool = False,
        indexed: bool = False,
        fast: bool = False,
    ) -> SchemaBuilder:
        pass

    def add_date_field(
        self,
        name: str,
        stored: bool = False,
        indexed: bool = False,
        fast: bool = False,
    ) -> SchemaBuilder:
        pass

    def add_json_field(
        self,
        name: str,
        stored: bool = False,
        tokenizer_name: str = "default",
        index_option: str = "position",
    ) -> SchemaBuilder:
        pass

    def add_facet_field(
        self,
        name: str,
    ) -> SchemaBuilder:
        pass

    def add_bytes_field(
        self,
        name: str,
        stored: bool = False,
        indexed: bool = False,
        fast: bool = False,
        index_option: str = "position",
    ) -> SchemaBuilder:
        pass

    def add_ip_addr_field(
        self,
        name: str,
        stored: bool = False,
        indexed: bool = False,
        fast: bool = False,
    ) -> SchemaBuilder:
        pass

    def build(self) -> Schema:
        pass

class Facet:
    @staticmethod
    def from_encoded(encoded_bytes: bytes) -> Facet:
        pass

    @classmethod
    def root(cls) -> Facet:
        pass

    @classmethod
    def from_string(cls, facet_string: str) -> Facet:
        pass

    @property
    def is_root(self) -> bool:
        pass

    def is_prefix_of(self, other: Facet) -> bool:
        pass

    def to_path(self) -> list[str]:
        pass

    def to_path_str(self) -> str:
        pass

class Document:
    def __new__(cls, **kwargs) -> Document:
        pass

    def extend(self, py_dict: dict, schema: Optional[Schema]) -> None:
        pass

    @staticmethod
    def from_dict(py_dict: dict, schema: Optional[Schema]) -> Document:
        pass

    def to_dict(self) -> Any:
        pass

    def add_text(self, field_name: str, text: str) -> None:
        pass

    def add_unsigned(self, field_name: str, value: int) -> None:
        pass

    def add_integer(self, field_name: str, value: int) -> None:
        pass

    def add_float(self, field_name: str, value: float) -> None:
        pass

    def add_boolean(self, field_name: str, value: bool) -> None:
        pass

    def add_date(self, field_name: str, value: datetime.datetime) -> None:
        pass

    def add_facet(self, field_name: str, facet: Facet) -> None:
        pass

    def add_bytes(self, field_name: str, bytes: bytes) -> None:
        pass

    def add_json(self, field_name: str, value: Any) -> None:
        pass

    @property
    def num_fields(self) -> int:
        pass

    @property
    def is_empty(self) -> bool:
        pass

    def get_first(self, field_name: str) -> Optional[Any]:
        pass

    def get_all(self, field_name: str) -> list[Any]:
        pass

class Occur(Enum):
    Must = 1
    Should = 2
    MustNot = 3

class Query:
    @staticmethod
    def term_query(
        schema: Schema,
        field_name: str,
        field_value: Any,
        index_option: str = "position",
    ) -> Query:
        pass

    @staticmethod
    def all_query() -> Query:
        pass

    @staticmethod
    def fuzzy_term_query(
        schema: Schema,
        field_name: str,
        text: str,
        distance: int = 1,
        transposition_cost_one: bool = True,
        prefix=False,
    ) -> Query:
        pass

    @staticmethod
    def boolean_query(subqueries: Sequence[tuple[Occur, Query]]) -> Query:
        pass

    @staticmethod
<<<<<<< HEAD
    def regex_query(schema: Schema, field_name: str, regex_pattern: str) -> Query:
        pass
=======
    def disjunction_max_query(subqueries: Sequence[Query], tie_breaker: Optional[float] = None) -> Query:
        pass
    
    @staticmethod
    def boost_query(query: Query, boost: float) -> Query:
        pass

>>>>>>> c74990ae

class Order(Enum):
    Asc = 1
    Desc = 2

class DocAddress:
    def __new__(cls, segment_ord: int, doc: int) -> DocAddress:
        pass

    @property
    def segment_ord(self) -> int:
        pass

    @property
    def doc(self) -> int:
        pass

class SearchResult:
    @property
    def hits(self) -> list[tuple[Any, DocAddress]]:
        pass

class Searcher:
    def search(
        self,
        query: Query,
        limit: int = 10,
        count: bool = True,
        order_by_field: Optional[str] = None,
        offset: int = 0,
        order: Order = Order.Desc,
    ) -> SearchResult:
        pass

    @property
    def num_docs(self) -> int:
        pass

    @property
    def num_segments(self) -> int:
        pass

    def doc(self, doc_address: DocAddress) -> Document:
        pass

class IndexWriter:
    def add_document(self, doc: Document) -> int:
        pass

    def add_json(self, json: str) -> int:
        pass

    def commit(self) -> int:
        pass

    def rollback(self) -> int:
        pass

    def garbage_collect_files(self) -> None:
        pass

    def delete_all_documents(self) -> None:
        pass

    @property
    def commit_opstamp(self) -> int:
        pass

    def delete_documents(self, field_name: str, field_value: Any) -> int:
        pass

    def wait_merging_threads(self) -> None:
        pass

class Index:
    def __new__(
        cls, schema: Schema, path: Optional[str] = None, reuse: bool = True
    ) -> Index:
        pass

    @staticmethod
    def open(path: str) -> Index:
        pass

    def writer(self, heap_size: int = 128_000_000, num_threads: int = 0) -> IndexWriter:
        pass

    def config_reader(
        self, reload_policy: str = "commit", num_warmers: int = 0
    ) -> None:
        pass

    def searcher(self) -> Searcher:
        pass

    @staticmethod
    def exists(path: str) -> bool:
        pass

    @property
    def schema(self) -> Schema:
        pass

    def reload(self) -> None:
        pass

    def parse_query(
        self, query: str, default_field_names: Optional[list[str]] = None
    ) -> Query:
        pass

    def parse_query_lenient(
        self, query: str, default_field_names: Optional[list[str]] = None
    ) -> Query:
        pass

class Range:
    @property
    def start(self) -> int:
        pass

    @property
    def end(self) -> int:
        pass

class Snippet:
    def to_html(self) -> str:
        pass

    def highlighted(self) -> list[Range]:
        pass

class SnippetGenerator:
    @staticmethod
    def create(
        searcher: Searcher, query: Query, schema: Schema, field_name: str
    ) -> SnippetGenerator:
        pass

    def snippet_from_doc(self, doc: Document) -> Snippet:
        pass<|MERGE_RESOLUTION|>--- conflicted
+++ resolved
@@ -217,18 +217,17 @@
         pass
 
     @staticmethod
-<<<<<<< HEAD
+    def disjunction_max_query(subqueries: Sequence[Query], tie_breaker: Optional[float] = None) -> Query:
+        pass
+    
+    @staticmethod
+    def boost_query(query: Query, boost: float) -> Query:
+        pass
+
+
+    @staticmethod
     def regex_query(schema: Schema, field_name: str, regex_pattern: str) -> Query:
         pass
-=======
-    def disjunction_max_query(subqueries: Sequence[Query], tie_breaker: Optional[float] = None) -> Query:
-        pass
-    
-    @staticmethod
-    def boost_query(query: Query, boost: float) -> Query:
-        pass
-
->>>>>>> c74990ae
 
 class Order(Enum):
     Asc = 1
