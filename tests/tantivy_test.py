from io import BytesIO

import copy
import datetime
import json
import pickle
import pytest

import tantivy
from conftest import schema, schema_numeric_fields
from tantivy import Document, Index, SchemaBuilder, SnippetGenerator, Query, Occur, FieldType


class TestClass(object):
    def test_simple_search_in_dir(self, dir_index):
        _, index = dir_index
        query = index.parse_query("sea whale", ["title", "body"])

        result = index.searcher().search(query, 10)
        assert len(result.hits) == 1

    def test_simple_search_after_reuse(self, dir_index):
        index_dir, _ = dir_index
        index = Index(schema(), str(index_dir))
        query = index.parse_query("sea whale", ["title", "body"])

        result = index.searcher().search(query, 10)
        assert len(result.hits) == 1

    def test_simple_search_in_ram(self, ram_index):
        index = ram_index
        query = index.parse_query("sea whale", ["title", "body"])

        result = index.searcher().search(query, 10)
        assert len(result.hits) == 1
        _, doc_address = result.hits[0]
        searched_doc = index.searcher().doc(doc_address)
        assert searched_doc["title"] == ["The Old Man and the Sea"]

    def test_simple_search_in_spanish(self, spanish_index):
        index = spanish_index
        query = index.parse_query("vieja", ["title", "body"])

        result = index.searcher().search(query, 10)
        assert len(result.hits) == 1
        _, doc_address = result.hits[0]
        search_doc = index.searcher().doc(doc_address)
        assert search_doc["title"] == ["El viejo y el mar"]

    def test_and_query(self, ram_index):
        index = ram_index
        query = index.parse_query(
            "title:men AND body:summer", default_field_names=["title", "body"]
        )
        # look for an intersection of documents
        searcher = index.searcher()
        result = searcher.search(query, 10)

        # summer isn't present
        assert len(result.hits) == 0

        query = index.parse_query("title:men AND body:winter", ["title", "body"])
        result = searcher.search(query)

        assert len(result.hits) == 1

    def test_and_query_numeric_fields(self, ram_index_numeric_fields):
        index = ram_index_numeric_fields
        searcher = index.searcher()

        # 1 result
        float_query = index.parse_query("3.5", ["rating"])
        result = searcher.search(float_query)
        assert len(result.hits) == 1
        assert searcher.doc(result.hits[0][1])["rating"][0] == 3.5

        integer_query = index.parse_query("1", ["id"])
        result = searcher.search(integer_query)
        assert len(result.hits) == 1

        # 0 result
        integer_query = index.parse_query("10", ["id"])
        result = searcher.search(integer_query)
        assert len(result.hits) == 0

    def test_and_query_parser_default_fields(self, ram_index):
        query = ram_index.parse_query("winter", default_field_names=["title"])
        assert repr(query) == """Query(TermQuery(Term(field=0, type=Str, "winter")))"""

    def test_and_query_parser_default_fields_undefined(self, ram_index):
        query = ram_index.parse_query("winter")
        assert (
            repr(query)
            == """Query(BooleanQuery { subqueries: [(Should, TermQuery(Term(field=0, type=Str, "winter"))), (Should, TermQuery(Term(field=1, type=Str, "winter")))] })"""
        )

    def test_parse_query_field_boosts(self, ram_index):
        query = ram_index.parse_query("winter", field_boosts={"title": 2.3})
        assert (
            repr(query)
            == """Query(BooleanQuery { subqueries: [(Should, Boost(query=TermQuery(Term(field=0, type=Str, "winter")), boost=2.3)), (Should, TermQuery(Term(field=1, type=Str, "winter")))] })"""
        )

    def test_parse_query_fuzzy_fields(self, ram_index):
        query = ram_index.parse_query("winter", fuzzy_fields={"title": (True, 1, False)})
        assert (
            repr(query)
            == """Query(BooleanQuery { subqueries: [(Should, FuzzyTermQuery { term: Term(field=0, type=Str, "winter"), distance: 1, transposition_cost_one: false, prefix: true }), (Should, TermQuery(Term(field=1, type=Str, "winter")))] })"""
        )

    def test_query_errors(self, ram_index):
        index = ram_index
        # no "bod" field
        with pytest.raises(ValueError):
            index.parse_query("bod:men", ["title", "body"])

    def test_query_lenient(self, ram_index_numeric_fields):
        from tantivy import query_parser_error

        index = ram_index_numeric_fields

        query, errors = index.parse_query_lenient("rating:3.5")
        assert len(errors) == 0
        assert repr(query) == """Query(TermQuery(Term(field=1, type=F64, 3.5)))"""

        _, errors = index.parse_query_lenient("bod:men")
        assert len(errors) == 1
        assert isinstance(errors[0], query_parser_error.FieldDoesNotExistError)

        query, errors = index.parse_query_lenient(
            "body:'hello' AND id:<3.5 OR rating:'hi'"
        )
        assert len(errors) == 2
        assert isinstance(errors[0], query_parser_error.ExpectedIntError)
        assert isinstance(errors[1], query_parser_error.ExpectedFloatError)
        assert (
            repr(query)
            == """Query(BooleanQuery { subqueries: [(Should, BooleanQuery { subqueries: [(Must, TermQuery(Term(field=3, type=Str, "hello")))] })] })"""
        )

    def test_order_by_search(self):
        schema = (
            SchemaBuilder()
            .add_unsigned_field("order", fast=True)
            .add_text_field("title", stored=True)
            .build()
        )

        index = Index(schema)
        writer = index.writer()

        doc = Document()
        doc.add_unsigned("order", 0)
        doc.add_text("title", "Test title")

        writer.add_document(doc)

        doc = Document()
        doc.add_unsigned("order", 2)
        doc.add_text("title", "Final test title")
        writer.add_document(doc)

        doc = Document()
        doc.add_unsigned("order", 1)
        doc.add_text("title", "Another test title")

        writer.add_document(doc)

        writer.commit()
        index.reload()

        query = index.parse_query("test")

        searcher = index.searcher()

        result = searcher.search(query, 10, offset=2, order_by_field="order")

        assert len(result.hits) == 1

        result = searcher.search(query, 10, order_by_field="order")

        assert len(result.hits) == 3

        _, doc_address = result.hits[0]
        searched_doc = index.searcher().doc(doc_address)
        assert searched_doc["title"] == ["Final test title"]

        _, doc_address = result.hits[1]
        searched_doc = index.searcher().doc(doc_address)
        assert searched_doc["title"] == ["Another test title"]

        _, doc_address = result.hits[2]
        searched_doc = index.searcher().doc(doc_address)
        assert searched_doc["title"] == ["Test title"]

        result = searcher.search(
            query, 10, order_by_field="order", order=tantivy.Order.Asc
        )

        assert len(result.hits) == 3

        _, doc_address = result.hits[2]
        searched_doc = index.searcher().doc(doc_address)
        assert searched_doc["title"] == ["Final test title"]

        _, doc_address = result.hits[1]
        searched_doc = index.searcher().doc(doc_address)
        assert searched_doc["title"] == ["Another test title"]

        _, doc_address = result.hits[0]
        searched_doc = index.searcher().doc(doc_address)
        assert searched_doc["title"] == ["Test title"]

    def test_order_by_search_without_fast_field(self):
        schema = (
            SchemaBuilder()
            .add_unsigned_field("order")
            .add_text_field("title", stored=True)
            .build()
        )

        index = Index(schema)
        writer = index.writer()

        doc = Document()
        doc.add_unsigned("order", 0)
        doc.add_text("title", "Test title")

        query = index.parse_query("test")

        searcher = index.searcher()
        result = searcher.search(query, 10, order_by_field="order")
        assert len(result.hits) == 0

    def test_order_by_search_date(self):
        schema = (
            SchemaBuilder()
            .add_date_field("order", fast=True)
            .add_text_field("title", stored=True)
            .build()
        )

        index = Index(schema)
        writer = index.writer()

        doc = Document()
        doc.add_date("order", datetime.datetime(2020, 1, 1))
        doc.add_text("title", "Test title")

        writer.add_document(doc)

        doc = Document()
        doc.add_date("order", datetime.datetime(2022, 1, 1))
        doc.add_text("title", "Final test title")
        writer.add_document(doc)

        doc = Document()
        doc.add_date("order", datetime.datetime(2021, 1, 1))
        doc.add_text("title", "Another test title")

        writer.add_document(doc)

        writer.commit()
        index.reload()

        query = index.parse_query("test")

        searcher = index.searcher()

        result = searcher.search(query, 10, order_by_field="order")

        assert len(result.hits) == 3

        _, doc_address = result.hits[0]
        searched_doc = index.searcher().doc(doc_address)
        assert searched_doc["title"] == ["Final test title"]

        _, doc_address = result.hits[1]
        searched_doc = index.searcher().doc(doc_address)
        assert searched_doc["title"] == ["Another test title"]

        _, doc_address = result.hits[2]
        searched_doc = index.searcher().doc(doc_address)
        assert searched_doc["title"] == ["Test title"]

    def test_with_merges(self):
        # This test is taken from tantivy's test suite:
        # https://github.com/quickwit-oss/tantivy/blob/42acd334f49d5ff7e4fe846b5c12198f24409b50/src/indexer/index_writer.rs#L1130
        schema = SchemaBuilder().add_text_field("text", stored=True).build()

        index = Index(schema)
        index.config_reader(reload_policy="Manual")

        writer = index.writer()

        for _ in range(100):
            doc = Document()
            doc.add_text("text", "a")

            writer.add_document(doc)

        writer.commit()

        for _ in range(100):
            doc = Document()
            doc.add_text("text", "a")

            writer.add_document(doc)

        # This should create 8 segments and trigger a merge.
        writer.commit()
        writer.wait_merging_threads()

        # Accessing the writer again should result in an error.
        with pytest.raises(RuntimeError):
            writer.wait_merging_threads()

        index.reload()

        query = index.parse_query("a")
        searcher = index.searcher()
        result = searcher.search(query, limit=500, count=True)
        assert result.count == 200

        assert searcher.num_segments < 8

    def test_doc_from_dict_numeric_validation(self):
        schema = (
            SchemaBuilder()
            .add_unsigned_field("unsigned")
            .add_integer_field("signed")
            .add_float_field("float")
            .build()
        )

        good = Document.from_dict(
            {"unsigned": 1000, "signed": -5, "float": 0.4},
            schema,
        )

        good = Document.from_dict(
            {"unsigned": 1000, "signed": -5, "float": 0.4},
            schema,
        )

        with pytest.raises(ValueError):
            bad = Document.from_dict(
                {"unsigned": -50, "signed": -5, "float": 0.4},
                schema,
            )

        with pytest.raises(ValueError):
            bad = Document.from_dict(
                {"unsigned": 1000, "signed": 50.4, "float": 0.4},
                schema,
            )

        with pytest.raises(ValueError):
            bad = Document.from_dict(
                {
                    "unsigned": 1000,
                    "signed": -5,
                    "float": "bad_string",
                },
                schema,
            )

        with pytest.raises(ValueError):
            bad = Document.from_dict(
                {
                    "unsigned": [1000, -50],
                    "signed": -5,
                    "float": 0.4,
                },
                schema,
            )

        with pytest.raises(ValueError):
            bad = Document.from_dict(
                {
                    "unsigned": 1000,
                    "signed": [-5, 150, -3.14],
                    "float": 0.4,
                },
                schema,
            )

    def test_doc_from_dict_bytes_validation(self):
        schema = SchemaBuilder().add_bytes_field("bytes").build()

        good = Document.from_dict({"bytes": b"hello"}, schema)
        good = Document.from_dict({"bytes": [[1, 2, 3], [4, 5, 6]]}, schema)
        good = Document.from_dict({"bytes": [1, 2, 3]}, schema)

        with pytest.raises(ValueError):
            bad = Document.from_dict({"bytes": [1, 2, 256]}, schema)

        with pytest.raises(ValueError):
            bad = Document.from_dict({"bytes": "hello"}, schema)

        with pytest.raises(ValueError):
            bad = Document.from_dict({"bytes": [1024, "there"]}, schema)

    def test_doc_from_dict_ip_addr_validation(self):
        schema = SchemaBuilder().add_ip_addr_field("ip").build()

        good = Document.from_dict({"ip": "127.0.0.1"}, schema)
        good = Document.from_dict({"ip": "::1"}, schema)

        with pytest.raises(ValueError):
            bad = Document.from_dict({"ip": 12309812348}, schema)

        with pytest.raises(ValueError):
            bad = Document.from_dict({"ip": "256.100.0.1"}, schema)

        with pytest.raises(ValueError):
            bad = Document.from_dict(
                {"ip": "1234:5678:9ABC:DEF0:1234:5678:9ABC:DEF0:1234"}, schema
            )

        with pytest.raises(ValueError):
            bad = Document.from_dict(
                {"ip": "1234:5678:9ABC:DEF0:1234:5678:9ABC:GHIJ"}, schema
            )

    def test_doc_from_dict_json_validation(self):
        # Test implicit JSON
        good = Document.from_dict({"dict": {"hello": "world"}})

        schema = SchemaBuilder().add_json_field("json").build()

        good = Document.from_dict({"json": {}}, schema)
        good = Document.from_dict({"json": {"hello": "world"}}, schema)
        good = Document.from_dict(
            {"nested": {"hello": ["world", "!"]}, "numbers": [1, 2, 3]}, schema
        )

        list_of_jsons = [
            {"hello": "world"},
            {"nested": {"hello": ["world", "!"]}, "numbers": [1, 2, 3]},
        ]
        good = Document.from_dict({"json": list_of_jsons}, schema)

        good = Document.from_dict({"json": json.dumps(list_of_jsons[1])}, schema)

        with pytest.raises(ValueError):
            bad = Document.from_dict({"json": 123}, schema)

        with pytest.raises(ValueError):
            bad = Document.from_dict({"json": "hello"}, schema)

    def test_search_result_eq(self, ram_index, spanish_index):
        eng_index = ram_index
        eng_query = eng_index.parse_query("sea whale", ["title", "body"])

        esp_index = spanish_index
        esp_query = esp_index.parse_query("vieja", ["title", "body"])

        eng_result1 = eng_index.searcher().search(eng_query, 10)
        eng_result2 = eng_index.searcher().search(eng_query, 10)
        esp_result = esp_index.searcher().search(esp_query, 10)

        assert eng_result1 == eng_result2
        assert eng_result1 != esp_result
        assert eng_result2 != esp_result

    def test_search_result_pickle(self, ram_index):
        index = ram_index
        query = index.parse_query("sea whale", ["title", "body"])

        orig = index.searcher().search(query, 10)
        pickled = pickle.loads(pickle.dumps(orig))

        assert orig == pickled

    def test_delete_all_documents(self, ram_index):
        index = ram_index
        writer = index.writer()
        writer.delete_all_documents()
        writer.commit()

        index.reload()
        query = index.parse_query("sea whale", ["title", "body"])
        result = index.searcher().search(query, 10)

        assert len(result.hits) == 0


class TestUpdateClass(object):
    def test_delete_update(self, ram_index):
        query = ram_index.parse_query("Frankenstein", ["title"])
        result = ram_index.searcher().search(query, 10)
        assert len(result.hits) == 1

        writer = ram_index.writer()

        with pytest.raises(ValueError):
            writer.delete_documents("fake_field", "frankenstein")

        with pytest.raises(ValueError):
            writer.delete_documents("title", b"frankenstein")

        writer.delete_documents("title", "frankenstein")
        writer.commit()
        ram_index.reload()

        result = ram_index.searcher().search(query)
        assert len(result.hits) == 0


class TestFromDiskClass(object):
    def test_opens_from_dir_invalid_schema(self, dir_index):
        invalid_schema = SchemaBuilder().add_text_field("🐱").build()
        index_dir, _ = dir_index
        with pytest.raises(ValueError):
            Index(invalid_schema, str(index_dir), reuse=True)

    def test_opens_from_dir(self, dir_index):
        index_dir, _ = dir_index

        index = Index(schema(), str(index_dir), reuse=True)
        assert index.searcher().num_docs == 3

    def test_create_readers(self):
        # not sure what is the point of this test.
        idx = Index(schema())
        idx.config_reader("Manual", 4)
        assert idx.searcher().num_docs == 0
        # by default this is manual mode
        writer = idx.writer(30000000, 1)
        writer.add_document(Document(title="mytitle", body="mybody"))
        writer.commit()
        assert idx.searcher().num_docs == 0
        # Manual is the default setting.
        # In this case, change are reflected only when
        # the index is manually reloaded.
        idx.reload()
        assert idx.searcher().num_docs == 1
        idx.config_reader("OnCommit", 4)
        writer.add_document(Document(title="mytitle2", body="mybody2"))
        writer.commit()
        import time

        for i in range(50):
            # The index should be automatically reloaded.
            # Wait for at most 5s for it to happen.
            time.sleep(0.1)
            if idx.searcher().num_docs == 2:
                return
        assert False


class TestSearcher(object):
    def test_searcher_repr(self, ram_index, ram_index_numeric_fields):
        assert repr(ram_index.searcher()) == "Searcher(num_docs=3, num_segments=1)"
        assert (
            repr(ram_index_numeric_fields.searcher())
            == "Searcher(num_docs=2, num_segments=1)"
        )


class TestDocument(object):
    def test_document(self):
        doc = tantivy.Document(name="Bill", reference=[1, 2])
        assert doc["reference"] == [1, 2]
        assert doc["name"] == ["Bill"]
        assert doc.get_first("name") == "Bill"
        assert doc.get_first("reference") == 1
        assert doc.to_dict() == {"name": ["Bill"], "reference": [1, 2]}

    def test_document_with_date(self):
        date = datetime.datetime(2019, 8, 12, 13, 0, 0)
        doc = tantivy.Document(name="Bill", date=date)
        assert doc["date"][0] == date

    def test_document_repr(self):
        doc = tantivy.Document(name="Bill", reference=[1, 2])
        assert repr(doc) == "Document(name=[Bill],reference=[1,2])"

    def test_document_repr_utf8(self):
        doc = tantivy.Document(name="野菜食べないとやばい", reference=[1, 2])
        assert repr(doc) == "Document(name=[野菜食べないとやばい],reference=[1,2])"

    def test_document_with_facet(self):
        doc = tantivy.Document()
        facet = tantivy.Facet.from_string("/europe/france")
        doc.add_facet("facet", facet)
        assert doc["facet"][0].to_path() == ["europe", "france"]
        doc = tantivy.Document()
        facet = tantivy.Facet.from_string("/asia\\/oceania/fiji")
        doc.add_facet("facet", facet)
        assert doc["facet"][0].to_path() == ["asia/oceania", "fiji"]
        assert doc["facet"][0].to_path_str() == "/asia\\/oceania/fiji"
        assert repr(doc["facet"][0]) == "Facet(/asia\\/oceania/fiji)"
        doc = tantivy.Document(facet=facet)
        assert doc["facet"][0].to_path() == ["asia/oceania", "fiji"]

    def test_document_eq(self):
        doc1 = tantivy.Document(name="Bill", reference=[1, 2])
        doc2 = tantivy.Document.from_dict({"name": "Bill", "reference": [1, 2]})
        doc3 = tantivy.Document(name="Bob", reference=[3, 4])

        assert doc1 == doc2
        assert doc1 != doc3
        assert doc2 != doc3

    def test_document_copy(self):
        doc1 = tantivy.Document(name="Bill", reference=[1, 2])
        doc2 = copy.copy(doc1)
        doc3 = copy.deepcopy(doc2)

        assert doc1 == doc2
        assert doc1 == doc3
        assert doc2 == doc3

    def test_document_pickle(self):
        orig = Document()
        orig.add_unsigned("unsigned", 1)
        orig.add_integer("integer", 5)
        orig.add_float("float", 1.0)
        orig.add_date("birth", datetime.datetime(2019, 8, 12, 13, 0, 5))
        orig.add_text("title", "hello world!")
        orig.add_json("json", '{"a": 1, "b": 2}')
        orig.add_bytes("bytes", b"abc")

        facet = tantivy.Facet.from_string("/europe/france")
        orig.add_facet("facet", facet)

        pickled = pickle.loads(pickle.dumps(orig))

        assert orig == pickled


class TestJsonField:
    def test_query_from_json_field(self):
        schema = (
            SchemaBuilder()
            .add_json_field(
                "attributes",
                stored=True,
                tokenizer_name="default",
                index_option="position",
            )
            .build()
        )

        index = Index(schema)

        writer = index.writer()

        doc = Document()
        doc.add_json(
            "attributes",
            """{
                "order":1.1,
                "target": "submit-button",
                "cart": {"product_id": 103},
                "description": "the best vacuum cleaner ever"
            }""",
        )

        writer.add_document(doc)

        doc = Document()
        doc.add_json(
            "attributes",
            {
                "order": 1.2,
                "target": "submit-button",
                "cart": {"product_id": 133},
                "description": "das keyboard",
            },
        )

        writer.add_document(doc)

        writer.commit()
        index.reload()

        query = index.parse_query("target:submit-button", ["attributes"])
        result = index.searcher().search(query, 2)
        assert len(result.hits) == 2

        query = index.parse_query("target:submit", ["attributes"])
        result = index.searcher().search(query, 2)
        assert len(result.hits) == 2

        query = index.parse_query("order:1.1", ["attributes"])
        result = index.searcher().search(query, 2)
        assert len(result.hits) == 1

        # query = index.parse_query_for_attributes("cart.product_id:103")
        # result = index.searcher().search(query, 1)
        # assert len(result.hits) == 1

        # query = index.parse_query_for_attributes(
        #     "target:submit-button AND cart.product_id:133"
        # )
        # result = index.searcher().search(query, 2)
        # assert len(result.hits) == 1


@pytest.mark.parametrize("bytes_kwarg", [True, False])
@pytest.mark.parametrize(
    "bytes_payload",
    [
        b"abc",
        bytearray(b"abc"),
        memoryview(b"abc"),
        BytesIO(b"abc").read(),
        BytesIO(b"abc").getbuffer(),
    ],
)
def test_bytes(bytes_kwarg, bytes_payload):
    schema = SchemaBuilder().add_bytes_field("embedding").build()
    index = Index(schema)
    writer = index.writer()

    if bytes_kwarg:
        doc = Document(id=1, embedding=bytes_payload)
    else:
        doc = Document(id=1)
        doc.add_bytes("embedding", bytes_payload)

    writer.add_document(doc)
    writer.commit()
    index.reload()


def test_schema_eq():
    schema1 = schema()
    schema2 = schema()
    schema3 = schema_numeric_fields()

    assert schema1 == schema2
    assert schema1 != schema3
    assert schema2 != schema3


def test_facet_eq():
    facet1 = tantivy.Facet.from_string("/europe/france")
    facet2 = tantivy.Facet.from_string("/europe/france")
    facet3 = tantivy.Facet.from_string("/europe/germany")

    assert facet1 == facet2
    assert facet1 != facet3
    assert facet2 != facet3


def test_schema_pickle():
    orig = (
        SchemaBuilder()
        .add_integer_field("id", stored=True, indexed=True)
        .add_unsigned_field("unsigned")
        .add_float_field("rating", stored=True, indexed=True)
        .add_text_field("body", stored=True)
        .add_date_field("date")
        .add_json_field("json")
        .add_bytes_field("bytes")
        .build()
    )

    pickled = pickle.loads(pickle.dumps(orig))

    assert orig == pickled


def test_facet_pickle():
    orig = tantivy.Facet.from_string("/europe/france")
    pickled = pickle.loads(pickle.dumps(orig))

    assert orig == pickled


def test_doc_address_pickle():
    orig = tantivy.DocAddress(42, 123)
    pickled = pickle.loads(pickle.dumps(orig))

    assert orig == pickled


class TestSnippets(object):
    def test_document_snippet(self, dir_index):
        index_dir, _ = dir_index
        doc_schema = schema()
        index = Index(doc_schema, str(index_dir))
        query = index.parse_query("sea whale", ["title", "body"])
        searcher = index.searcher()
        result = searcher.search(query)
        assert len(result.hits) == 1

        snippet_generator = SnippetGenerator.create(
            searcher, query, doc_schema, "title"
        )

        for score, doc_address in result.hits:
            doc = searcher.doc(doc_address)
            snippet = snippet_generator.snippet_from_doc(doc)
            highlights = snippet.highlighted()
            assert len(highlights) == 1
            first = highlights[0]
            assert first.start == 20
            assert first.end == 23
            html_snippet = snippet.to_html()
            assert html_snippet == "The Old Man and the <b>Sea</b>"


class TestQuery(object):
    def test_term_query(self, ram_index):
        index = ram_index
        query = Query.term_query(index.schema, "title", "sea")

        result = index.searcher().search(query, 10)
        assert len(result.hits) == 1
        _, doc_address = result.hits[0]
        searched_doc = index.searcher().doc(doc_address)
        assert searched_doc["title"] == ["The Old Man and the Sea"]

    def test_term_set_query(self, ram_index):
        index = ram_index

        # Should match 1 document that contains both terms
        terms = ["old", "man"]
        query = Query.term_set_query(index.schema, "title", terms)
        result = index.searcher().search(query, 10)
        assert len(result.hits) == 1
        _, doc_address = result.hits[0]
        searched_doc = index.searcher().doc(doc_address)
        assert searched_doc["title"] == ["The Old Man and the Sea"]

        # Should not match any document since the term does not exist in the index
        terms = ["a long term that does not exist in the index"]
        query = Query.term_set_query(index.schema, "title", terms)
        result = index.searcher().search(query, 10)
        assert len(result.hits) == 0

        # Should not match any document when the terms list is empty
        terms = []
        query = Query.term_set_query(index.schema, "title", terms)
        result = index.searcher().search(query, 10)
        assert len(result.hits) == 0

        # Should fail to create the query due to the invalid list object in the terms list
        with pytest.raises(ValueError, match = r"Can't create a term for Field `title` with value `\[\]`"):
            terms = ["old", [], "man"]
            query = Query.term_set_query(index.schema, "title", terms)

    def test_all_query(self, ram_index):
        index = ram_index
        query = Query.all_query()

        result = index.searcher().search(query, 10)
        assert len(result.hits) == 3

    def test_phrase_query(self, ram_index):
        index = ram_index
        searcher = index.searcher()

        query = Query.phrase_query(index.schema, "title", ["old", "man"])
        # should match the title "The Old Man and the Sea"
        result = searcher.search(query, 10)
        assert len(result.hits) == 1

        query = Query.phrase_query(index.schema, "title", ["man", "old"])
        # sholdn't match any document
        result = searcher.search(query, 10)
        assert len(result.hits) == 0

        query = Query.phrase_query(index.schema, "title", [(1, "man"), (0, "old")])
        # should match "The Old Man and the Sea" with the given offsets
        result = searcher.search(query, 10)
        assert len(result.hits) == 1

        query = Query.phrase_query(index.schema, "title", ["man", "sea"])
        # sholdn't match any document with default slop 0.
        result = searcher.search(query, 10)
        assert len(result.hits) == 0

        query = Query.phrase_query(index.schema, "title", ["man", "sea"], slop=2)
        # should match the title "The Old Man and the Sea" with slop 2.
        result = searcher.search(query, 10)
        assert len(result.hits) == 1

        with pytest.raises(ValueError, match = "words must not be empty."):
            Query.phrase_query(index.schema, "title", [])

    def test_fuzzy_term_query(self, ram_index):
        index = ram_index
        query = Query.fuzzy_term_query(index.schema, "title", "ice")
        # the query "ice" should match "mice"
        result = index.searcher().search(query, 10)
        assert len(result.hits) == 1
        _, doc_address = result.hits[0]
        searched_doc = index.searcher().doc(doc_address)
        assert searched_doc["title"] == ["Of Mice and Men"]

        query = Query.fuzzy_term_query(index.schema, "title", "mna")
        # the query "mna" should match "man" since the default transposition cost is 1.
        result = index.searcher().search(query, 10)
        assert len(result.hits) == 1
        titles = set()
        for _, doc_address in result.hits:
            titles.update(index.searcher().doc(doc_address)["title"])
        assert titles == {"The Old Man and the Sea"}

        query = Query.fuzzy_term_query(index.schema, "title", "mna", transposition_cost_one=False)
        # the query "mna" should not match any doc since the default distance is 1 and transposition cost is set to 2.
        result = index.searcher().search(query, 10)
        assert len(result.hits) == 0

        query = Query.fuzzy_term_query(index.schema, "title", "mna", distance=2, transposition_cost_one=False)
        # the query "mna" should match both "man" and "men" since distance is set to 2.
        result = index.searcher().search(query, 10)
        assert len(result.hits) == 2
        titles = set()
        for _, doc_address in result.hits:
            titles.update(index.searcher().doc(doc_address)["title"])
        assert titles == {"The Old Man and the Sea", "Of Mice and Men"}

        query = Query.fuzzy_term_query(index.schema, "title", "fraken")
        # the query "fraken" should not match any doc.
        result = index.searcher().search(query, 10)
        assert len(result.hits) == 0

        query = Query.fuzzy_term_query(index.schema, "title", "fraken", prefix=True)
        # the query "fraken" should match "franken", the prefix of "frankenstein", with edit distance 1.
        result = index.searcher().search(query, 10)
        assert len(result.hits) == 1
        titles = set()
        for _, doc_address in result.hits:
            titles.update(index.searcher().doc(doc_address)["title"])
        assert titles == {"Frankenstein", "The Modern Prometheus"}

    def test_boolean_query(self, ram_index):
        index = ram_index
        query1 = Query.fuzzy_term_query(index.schema, "title", "ice")
        query2 = Query.fuzzy_term_query(index.schema, "title", "mna")
        query = Query.boolean_query([
            (Occur.Must, query1), 
            (Occur.Must, query2)
        ])

        # no document should match both queries
        result = index.searcher().search(query, 10)
        assert len(result.hits) == 0

        query = Query.boolean_query([
            (Occur.Should, query1), 
            (Occur.Should, query2)
        ])

        # two documents should match, one for each query
        result = index.searcher().search(query, 10)
        assert len(result.hits) == 2

        titles = set()
        for _, doc_address in result.hits:
            titles.update(index.searcher().doc(doc_address)["title"])
        assert (
            "The Old Man and the Sea" in titles and  
            "Of Mice and Men" in titles
        )

        query = Query.boolean_query([
            (Occur.MustNot, query1), 
            (Occur.Must, query1)
        ])

        # must not should take precedence over must
        result = index.searcher().search(query, 10)
        assert len(result.hits) == 0

        query = Query.boolean_query((
            (Occur.Should, query1), 
            (Occur.Should, query2)
        ))

        # the Vec signature should fit the tuple signature
        result = index.searcher().search(query, 10)
        assert len(result.hits) == 2

        # test invalid queries
        with pytest.raises(ValueError, match = "expected tuple of length 2, but got tuple of length 3"):
            Query.boolean_query([
                (Occur.Must, Occur.Must, query1),
            ])

        # test swapping the order of the tuple
        with pytest.raises(TypeError, match = r"'Query' object cannot be converted to 'Occur'"):
            Query.boolean_query([
                (query1, Occur.Must),
            ])

    def test_disjunction_max_query(self, ram_index):
        index = ram_index

        # query1 should match the doc: "The Old Man and the Sea"
        query1 = Query.term_query(index.schema, "title", "sea")
        # query2 should matches the doc: "Of Mice and Men"
        query2 = Query.term_query(index.schema, "title", "mice")
        # the disjunction max query should match both docs.
        query = Query.disjunction_max_query([query1, query2])

        result = index.searcher().search(query, 10)
        assert len(result.hits) == 2

        # the disjunction max query should also take a tie_breaker parameter
        query = Query.disjunction_max_query([query1, query2], tie_breaker=0.5)
        result = index.searcher().search(query, 10)
        assert len(result.hits) == 2

        with pytest.raises(TypeError, match = r"'str' object cannot be converted to 'Query'"):
            query = Query.disjunction_max_query([query1, "not a query"], tie_breaker=0.5)


    def test_boost_query(self, ram_index):
        index = ram_index
        query1 = Query.term_query(index.schema, "title", "sea")
        boosted_query = Query.boost_query(query1, 2.0)

        # Normal boost query
        assert (
            repr(boosted_query)
            == """Query(Boost(query=TermQuery(Term(field=0, type=Str, "sea")), boost=2))"""
        )

        query2 = Query.fuzzy_term_query(index.schema, "title", "ice")
        combined_query = Query.boolean_query([
            (Occur.Should, boosted_query), 
            (Occur.Should, query2)
        ])
        boosted_query = Query.boost_query(combined_query, 2.0)

        # Boosted boolean query
        assert (
            repr(boosted_query)
            == """Query(Boost(query=BooleanQuery { subqueries: [(Should, Boost(query=TermQuery(Term(field=0, type=Str, "sea")), boost=2)), (Should, FuzzyTermQuery { term: Term(field=0, type=Str, "ice"), distance: 1, transposition_cost_one: true, prefix: false })] }, boost=2))"""
        )

        boosted_query = Query.boost_query(query1, 0.1)

        # Check for decimal boost values
        assert(
            repr(boosted_query)
            == """Query(Boost(query=TermQuery(Term(field=0, type=Str, "sea")), boost=0.1))"""
        )

        boosted_query = Query.boost_query(query1, 0.0)

        # Check for zero boost values
        assert(
            repr(boosted_query)
            == """Query(Boost(query=TermQuery(Term(field=0, type=Str, "sea")), boost=0))"""
        )
        result = index.searcher().search(boosted_query, 10)
        for _score, _ in result.hits:
            # the score should be 0.0
            assert _score == pytest.approx(0.0)  

        boosted_query = Query.boost_query(
            Query.boost_query(
                query1, 0.1
            ), 0.1
        )

        # Check for nested boost queries
        assert(
            repr(boosted_query)
            == """Query(Boost(query=Boost(query=TermQuery(Term(field=0, type=Str, "sea")), boost=0.1), boost=0.1))"""
        )
        result = index.searcher().search(boosted_query, 10)
        for _score, _ in result.hits:
            # the score should be very small, due to 
            # the unknown score of BM25, we can only check for the relative difference
            assert _score == pytest.approx(0.01, rel = 1)  


        boosted_query = Query.boost_query(
            query1, -0.1
        )

        # Check for negative boost values
        assert(
            repr(boosted_query)
            == """Query(Boost(query=TermQuery(Term(field=0, type=Str, "sea")), boost=-0.1))"""
        )

        result = index.searcher().search(boosted_query, 10)
        # Even with a negative boost, the query should still match the document
        assert len(result.hits) == 1
        titles = set()
        for _score, doc_address in result.hits:

            # the score should be negative
            assert _score < 0
            titles.update(index.searcher().doc(doc_address)["title"])
        assert titles == {"The Old Man and the Sea"}

        # wrong query type
        with pytest.raises(TypeError, match = r"'int' object cannot be converted to 'Query'"):
            Query.boost_query(1, 0.1)

        # wrong boost type
        with pytest.raises(TypeError, match = r"argument 'boost': must be real number, not str"):
            Query.boost_query(query1, "0.1")
        
        # no boost type error
        with pytest.raises(TypeError, match = r"Query.boost_query\(\) missing 1 required positional argument: 'boost'"):
            Query.boost_query(query1)


    def test_regex_query(self, ram_index):
        index = ram_index

        query = Query.regex_query(index.schema, "body", "fish")
        result = index.searcher().search(query, 10)
        assert len(result.hits) == 1
        _, doc_address = result.hits[0]
        searched_doc = index.searcher().doc(doc_address)
        assert searched_doc["title"] == ["The Old Man and the Sea"]

        query = Query.regex_query(index.schema, "title", "(?:man|men)")
        result = index.searcher().search(query, 10)
        assert len(result.hits) == 2
        _, doc_address = result.hits[0]
        searched_doc = index.searcher().doc(doc_address)
        assert searched_doc["title"] == ["The Old Man and the Sea"]
        _, doc_address = result.hits[1]
        searched_doc = index.searcher().doc(doc_address)
        assert searched_doc["title"] == ["Of Mice and Men"]

        # unknown field in the schema
        with pytest.raises(
            ValueError, match="Field `unknown_field` is not defined in the schema."
        ):
            Query.regex_query(index.schema, "unknown_field", "fish")

        # invalid regex pattern
        with pytest.raises(
            ValueError, match=r"An invalid argument was passed"
        ):
            Query.regex_query(index.schema, "body", "fish(")

<<<<<<< HEAD
    def test_range_query_numerics(self, ram_index_numeric_fields):
        index = ram_index_numeric_fields
        
        # test integer field including both bounds
        query = Query.range_query(index.schema, "id", FieldType.Integer, 1, 2)
        result = index.searcher().search(query, 10)
        assert len(result.hits) == 2
        
        # test integer field excluding the lower bound
        query = Query.range_query(index.schema, "id", FieldType.Integer, 1, 2, include_lower=False)
        result = index.searcher().search(query, 10)
        assert len(result.hits) == 1
        _, doc_address = result.hits[0]
        searched_doc = index.searcher().doc(doc_address)
        assert searched_doc["id"][0] == 2

        # test float field including both bounds
        query = Query.range_query(index.schema, "rating", FieldType.Float, 3.5, 4.0)
        result = index.searcher().search(query, 10)
        assert len(result.hits) == 1
        _, doc_address = result.hits[0]
        searched_doc = index.searcher().doc(doc_address)
        assert searched_doc["id"][0] == 1
        
        # test float field excluding the lower bound
        query = Query.range_query(index.schema, "rating", FieldType.Float, 3.5, 4.0, include_lower=False)
        result = index.searcher().search(query, 10)
        assert len(result.hits) == 0
        
        # test float field excluding the upper bound
        query = Query.range_query(index.schema, "rating", FieldType.Float, 3.0, 3.5, include_upper=False)
        result = index.searcher().search(query, 10)
        assert len(result.hits) == 0
        
        # test if the lower bound is greater than the upper bound
        query = Query.range_query(index.schema, "rating", FieldType.Float, 4.0, 3.5)
        result = index.searcher().search(query, 10)
        assert len(result.hits) == 0
        
    def test_range_query_dates(self, ram_index_with_date_field):
        index = ram_index_with_date_field
        
        # test date field including both bounds
        query = Query.range_query(
            index.schema, 
            "date", 
            FieldType.Date, 
            datetime.datetime(2020, 1, 1), 
            datetime.datetime(2022, 1, 1)
        )
        result = index.searcher().search(query, 10)
        assert len(result.hits) == 2
        
        # test date field excluding the lower bound
        query = Query.range_query(
            index.schema, "date", 
            FieldType.Date, 
            datetime.datetime(2020, 1, 1), 
            datetime.datetime(2021, 1, 1), 
            include_lower=False
        )
        result = index.searcher().search(query, 10)
        assert len(result.hits) == 1
        
        # test date field excluding the upper bound
        query = Query.range_query(
            index.schema, 
            "date", 
            FieldType.Date, 
            datetime.datetime(2020, 1, 1), 
            datetime.datetime(2021, 1, 1), 
            include_upper=False
        )
        result = index.searcher().search(query, 10)
        assert len(result.hits) == 0
    
    def test_range_query_ip_addrs(self, ram_index_with_ip_addr_field):
        index = ram_index_with_ip_addr_field
        
        # test ip address field including both bounds
        query = Query.range_query(
            index.schema, 
            "ip_addr", 
            FieldType.IpAddr, 
            "10.0.0.0",
            "10.0.255.255"
        )
        result = index.searcher().search(query, 10)
        assert len(result.hits) == 1
        
        query = Query.range_query(
            index.schema, 
            "ip_addr", 
            FieldType.IpAddr, 
            "0.0.0.0",
            "255.255.255.255"
        )
        result = index.searcher().search(query, 10)
        assert len(result.hits) == 2
        
        # test ip address field excluding the lower bound
        query = Query.range_query(
            index.schema, 
            "ip_addr", 
            FieldType.IpAddr, 
            "10.0.0.1",
            "10.0.0.255",
            include_lower=False
        )
        
        result = index.searcher().search(query, 10)
        assert len(result.hits) == 0
        
        # test ip address field excluding the upper bound
        query = Query.range_query(
            index.schema, 
            "ip_addr", 
            FieldType.IpAddr, 
            "127.0.0.0",
            "127.0.0.1",
            include_upper=False
        )
        result = index.searcher().search(query, 10)
        assert len(result.hits) == 0
        
        # test loopback address
        query = Query.range_query(
            index.schema, 
            "ip_addr", 
            FieldType.IpAddr, 
            "::1",
            "::1"
        )
        result = index.searcher().search(query, 10)
        assert len(result.hits) == 1
    
    def test_range_query_invalid_types(
        self, 
        ram_index, 
        ram_index_numeric_fields, 
        ram_index_with_date_field, 
        ram_index_with_ip_addr_field
    ):
        index = ram_index
        query = Query.range_query(index.schema, "title", FieldType.Integer, 1, 2)
        with pytest.raises(ValueError, match="Create a range query of the type I64, when the field given was of type Str"):
            index.searcher().search(query, 10)
        
        index = ram_index_numeric_fields
        query = Query.range_query(index.schema, "id", FieldType.Float, 1.0, 2.0)
        with pytest.raises(ValueError, match="Create a range query of the type F64, when the field given was of type I64"):
            index.searcher().search(query, 10)
        
        index = ram_index_with_date_field
        query = Query.range_query(index.schema, "date", FieldType.Integer, 1, 2)
        with pytest.raises(ValueError, match="Create a range query of the type I64, when the field given was of type Date"):
            index.searcher().search(query, 10)
        
        index = ram_index_with_ip_addr_field
        query = Query.range_query(index.schema, "ip_addr", FieldType.Integer, 1, 2)
        with pytest.raises(ValueError, match="Create a range query of the type I64, when the field given was of type IpAddr"):
            index.searcher().search(query, 10)
    
    def test_range_query_unsupported_types(self, ram_index):
        index = ram_index
        with pytest.raises(ValueError, match="Text fields are not supported for range queries."):
            Query.range_query(index.schema, "title", FieldType.Text, 1, 2)
        
        with pytest.raises(ValueError, match="Json fields are not supported for range queries."):
            Query.range_query(index.schema, "title", FieldType.Json, 1, 2)
        
        with pytest.raises(ValueError, match="Bytes fields are not supported for range queries."):
            Query.range_query(index.schema, "title", FieldType.Bytes, 1, 2)
        
        with pytest.raises(ValueError, match="Facet fields are not supported for range queries."):
            Query.range_query(index.schema, "title", FieldType.Facet, 1, 2)
=======
    def test_more_like_this_query(self, ram_index):
        index = ram_index

        # first, search the target doc
        query = Query.term_query(index.schema, "title", "man")
        result = index.searcher().search(query, 1)
        _, doc_address = result.hits[0]
        searched_doc = index.searcher().doc(doc_address)
        assert searched_doc["title"] == ["The Old Man and the Sea"]

        # construct the default MLT Query
        mlt_query = Query.more_like_this_query(doc_address)
        assert (
            repr(mlt_query)
            == "Query(MoreLikeThisQuery { mlt: MoreLikeThis { min_doc_frequency: Some(5), max_doc_frequency: None, min_term_frequency: Some(2), max_query_terms: Some(25), min_word_length: None, max_word_length: None, boost_factor: Some(1.0), stop_words: [] }, target: DocumentAddress(DocAddress { segment_ord: 0, doc_id: 0 }) })"
        )
        result = index.searcher().search(mlt_query, 10)
        assert len(result.hits) == 0

        # construct a fine-tuned MLT Query
        mlt_query = Query.more_like_this_query(
            doc_address,
            min_doc_frequency=2,
            max_doc_frequency=10,
            min_term_frequency=1,
            max_query_terms=10,
            min_word_length=2,
            max_word_length=20,
            boost_factor=2.0,
            stop_words=["fish"])
        assert (
            repr(mlt_query)
            == "Query(MoreLikeThisQuery { mlt: MoreLikeThis { min_doc_frequency: Some(2), max_doc_frequency: Some(10), min_term_frequency: Some(1), max_query_terms: Some(10), min_word_length: Some(2), max_word_length: Some(20), boost_factor: Some(2.0), stop_words: [\"fish\"] }, target: DocumentAddress(DocAddress { segment_ord: 0, doc_id: 0 }) })"
        )
        result = index.searcher().search(mlt_query, 10)
        assert len(result.hits) > 0
    def test_const_score_query(self, ram_index):
        index = ram_index

        query = Query.regex_query(index.schema, "body", "fish")
        const_score_query = Query.const_score_query(
            query, score = 1.0
        )
        result = index.searcher().search(const_score_query, 10)
        assert len(result.hits) == 1
        score, _ = result.hits[0]
        # the score should be 1.0
        assert score == pytest.approx(1.0)
        
        const_score_query = Query.const_score_query(
            Query.const_score_query(
                query, score = 1.0
            ), score = 0.5
        )
        
        result = index.searcher().search(const_score_query, 10)
        assert len(result.hits) == 1
        score, _ = result.hits[0]
        # nested const score queries should retain the 
        # score of the outer query
        assert score == pytest.approx(0.5)
        
        # wrong score type
        with pytest.raises(TypeError, match = r"argument 'score': must be real number, not str"):
            Query.const_score_query(query, "0.1")
>>>>>>> cc7e785c
<|MERGE_RESOLUTION|>--- conflicted
+++ resolved
@@ -1141,184 +1141,6 @@
         ):
             Query.regex_query(index.schema, "body", "fish(")
 
-<<<<<<< HEAD
-    def test_range_query_numerics(self, ram_index_numeric_fields):
-        index = ram_index_numeric_fields
-        
-        # test integer field including both bounds
-        query = Query.range_query(index.schema, "id", FieldType.Integer, 1, 2)
-        result = index.searcher().search(query, 10)
-        assert len(result.hits) == 2
-        
-        # test integer field excluding the lower bound
-        query = Query.range_query(index.schema, "id", FieldType.Integer, 1, 2, include_lower=False)
-        result = index.searcher().search(query, 10)
-        assert len(result.hits) == 1
-        _, doc_address = result.hits[0]
-        searched_doc = index.searcher().doc(doc_address)
-        assert searched_doc["id"][0] == 2
-
-        # test float field including both bounds
-        query = Query.range_query(index.schema, "rating", FieldType.Float, 3.5, 4.0)
-        result = index.searcher().search(query, 10)
-        assert len(result.hits) == 1
-        _, doc_address = result.hits[0]
-        searched_doc = index.searcher().doc(doc_address)
-        assert searched_doc["id"][0] == 1
-        
-        # test float field excluding the lower bound
-        query = Query.range_query(index.schema, "rating", FieldType.Float, 3.5, 4.0, include_lower=False)
-        result = index.searcher().search(query, 10)
-        assert len(result.hits) == 0
-        
-        # test float field excluding the upper bound
-        query = Query.range_query(index.schema, "rating", FieldType.Float, 3.0, 3.5, include_upper=False)
-        result = index.searcher().search(query, 10)
-        assert len(result.hits) == 0
-        
-        # test if the lower bound is greater than the upper bound
-        query = Query.range_query(index.schema, "rating", FieldType.Float, 4.0, 3.5)
-        result = index.searcher().search(query, 10)
-        assert len(result.hits) == 0
-        
-    def test_range_query_dates(self, ram_index_with_date_field):
-        index = ram_index_with_date_field
-        
-        # test date field including both bounds
-        query = Query.range_query(
-            index.schema, 
-            "date", 
-            FieldType.Date, 
-            datetime.datetime(2020, 1, 1), 
-            datetime.datetime(2022, 1, 1)
-        )
-        result = index.searcher().search(query, 10)
-        assert len(result.hits) == 2
-        
-        # test date field excluding the lower bound
-        query = Query.range_query(
-            index.schema, "date", 
-            FieldType.Date, 
-            datetime.datetime(2020, 1, 1), 
-            datetime.datetime(2021, 1, 1), 
-            include_lower=False
-        )
-        result = index.searcher().search(query, 10)
-        assert len(result.hits) == 1
-        
-        # test date field excluding the upper bound
-        query = Query.range_query(
-            index.schema, 
-            "date", 
-            FieldType.Date, 
-            datetime.datetime(2020, 1, 1), 
-            datetime.datetime(2021, 1, 1), 
-            include_upper=False
-        )
-        result = index.searcher().search(query, 10)
-        assert len(result.hits) == 0
-    
-    def test_range_query_ip_addrs(self, ram_index_with_ip_addr_field):
-        index = ram_index_with_ip_addr_field
-        
-        # test ip address field including both bounds
-        query = Query.range_query(
-            index.schema, 
-            "ip_addr", 
-            FieldType.IpAddr, 
-            "10.0.0.0",
-            "10.0.255.255"
-        )
-        result = index.searcher().search(query, 10)
-        assert len(result.hits) == 1
-        
-        query = Query.range_query(
-            index.schema, 
-            "ip_addr", 
-            FieldType.IpAddr, 
-            "0.0.0.0",
-            "255.255.255.255"
-        )
-        result = index.searcher().search(query, 10)
-        assert len(result.hits) == 2
-        
-        # test ip address field excluding the lower bound
-        query = Query.range_query(
-            index.schema, 
-            "ip_addr", 
-            FieldType.IpAddr, 
-            "10.0.0.1",
-            "10.0.0.255",
-            include_lower=False
-        )
-        
-        result = index.searcher().search(query, 10)
-        assert len(result.hits) == 0
-        
-        # test ip address field excluding the upper bound
-        query = Query.range_query(
-            index.schema, 
-            "ip_addr", 
-            FieldType.IpAddr, 
-            "127.0.0.0",
-            "127.0.0.1",
-            include_upper=False
-        )
-        result = index.searcher().search(query, 10)
-        assert len(result.hits) == 0
-        
-        # test loopback address
-        query = Query.range_query(
-            index.schema, 
-            "ip_addr", 
-            FieldType.IpAddr, 
-            "::1",
-            "::1"
-        )
-        result = index.searcher().search(query, 10)
-        assert len(result.hits) == 1
-    
-    def test_range_query_invalid_types(
-        self, 
-        ram_index, 
-        ram_index_numeric_fields, 
-        ram_index_with_date_field, 
-        ram_index_with_ip_addr_field
-    ):
-        index = ram_index
-        query = Query.range_query(index.schema, "title", FieldType.Integer, 1, 2)
-        with pytest.raises(ValueError, match="Create a range query of the type I64, when the field given was of type Str"):
-            index.searcher().search(query, 10)
-        
-        index = ram_index_numeric_fields
-        query = Query.range_query(index.schema, "id", FieldType.Float, 1.0, 2.0)
-        with pytest.raises(ValueError, match="Create a range query of the type F64, when the field given was of type I64"):
-            index.searcher().search(query, 10)
-        
-        index = ram_index_with_date_field
-        query = Query.range_query(index.schema, "date", FieldType.Integer, 1, 2)
-        with pytest.raises(ValueError, match="Create a range query of the type I64, when the field given was of type Date"):
-            index.searcher().search(query, 10)
-        
-        index = ram_index_with_ip_addr_field
-        query = Query.range_query(index.schema, "ip_addr", FieldType.Integer, 1, 2)
-        with pytest.raises(ValueError, match="Create a range query of the type I64, when the field given was of type IpAddr"):
-            index.searcher().search(query, 10)
-    
-    def test_range_query_unsupported_types(self, ram_index):
-        index = ram_index
-        with pytest.raises(ValueError, match="Text fields are not supported for range queries."):
-            Query.range_query(index.schema, "title", FieldType.Text, 1, 2)
-        
-        with pytest.raises(ValueError, match="Json fields are not supported for range queries."):
-            Query.range_query(index.schema, "title", FieldType.Json, 1, 2)
-        
-        with pytest.raises(ValueError, match="Bytes fields are not supported for range queries."):
-            Query.range_query(index.schema, "title", FieldType.Bytes, 1, 2)
-        
-        with pytest.raises(ValueError, match="Facet fields are not supported for range queries."):
-            Query.range_query(index.schema, "title", FieldType.Facet, 1, 2)
-=======
     def test_more_like_this_query(self, ram_index):
         index = ram_index
 
@@ -1384,4 +1206,180 @@
         # wrong score type
         with pytest.raises(TypeError, match = r"argument 'score': must be real number, not str"):
             Query.const_score_query(query, "0.1")
->>>>>>> cc7e785c
+
+    def test_range_query_numerics(self, ram_index_numeric_fields):
+        index = ram_index_numeric_fields
+        
+        # test integer field including both bounds
+        query = Query.range_query(index.schema, "id", FieldType.Integer, 1, 2)
+        result = index.searcher().search(query, 10)
+        assert len(result.hits) == 2
+        
+        # test integer field excluding the lower bound
+        query = Query.range_query(index.schema, "id", FieldType.Integer, 1, 2, include_lower=False)
+        result = index.searcher().search(query, 10)
+        assert len(result.hits) == 1
+        _, doc_address = result.hits[0]
+        searched_doc = index.searcher().doc(doc_address)
+        assert searched_doc["id"][0] == 2
+
+        # test float field including both bounds
+        query = Query.range_query(index.schema, "rating", FieldType.Float, 3.5, 4.0)
+        result = index.searcher().search(query, 10)
+        assert len(result.hits) == 1
+        _, doc_address = result.hits[0]
+        searched_doc = index.searcher().doc(doc_address)
+        assert searched_doc["id"][0] == 1
+        
+        # test float field excluding the lower bound
+        query = Query.range_query(index.schema, "rating", FieldType.Float, 3.5, 4.0, include_lower=False)
+        result = index.searcher().search(query, 10)
+        assert len(result.hits) == 0
+        
+        # test float field excluding the upper bound
+        query = Query.range_query(index.schema, "rating", FieldType.Float, 3.0, 3.5, include_upper=False)
+        result = index.searcher().search(query, 10)
+        assert len(result.hits) == 0
+        
+        # test if the lower bound is greater than the upper bound
+        query = Query.range_query(index.schema, "rating", FieldType.Float, 4.0, 3.5)
+        result = index.searcher().search(query, 10)
+        assert len(result.hits) == 0
+        
+    def test_range_query_dates(self, ram_index_with_date_field):
+        index = ram_index_with_date_field
+        
+        # test date field including both bounds
+        query = Query.range_query(
+            index.schema, 
+            "date", 
+            FieldType.Date, 
+            datetime.datetime(2020, 1, 1), 
+            datetime.datetime(2022, 1, 1)
+        )
+        result = index.searcher().search(query, 10)
+        assert len(result.hits) == 2
+        
+        # test date field excluding the lower bound
+        query = Query.range_query(
+            index.schema, "date", 
+            FieldType.Date, 
+            datetime.datetime(2020, 1, 1), 
+            datetime.datetime(2021, 1, 1), 
+            include_lower=False
+        )
+        result = index.searcher().search(query, 10)
+        assert len(result.hits) == 1
+        
+        # test date field excluding the upper bound
+        query = Query.range_query(
+            index.schema, 
+            "date", 
+            FieldType.Date, 
+            datetime.datetime(2020, 1, 1), 
+            datetime.datetime(2021, 1, 1), 
+            include_upper=False
+        )
+        result = index.searcher().search(query, 10)
+        assert len(result.hits) == 0
+    
+    def test_range_query_ip_addrs(self, ram_index_with_ip_addr_field):
+        index = ram_index_with_ip_addr_field
+        
+        # test ip address field including both bounds
+        query = Query.range_query(
+            index.schema, 
+            "ip_addr", 
+            FieldType.IpAddr, 
+            "10.0.0.0",
+            "10.0.255.255"
+        )
+        result = index.searcher().search(query, 10)
+        assert len(result.hits) == 1
+        
+        query = Query.range_query(
+            index.schema, 
+            "ip_addr", 
+            FieldType.IpAddr, 
+            "0.0.0.0",
+            "255.255.255.255"
+        )
+        result = index.searcher().search(query, 10)
+        assert len(result.hits) == 2
+        
+        # test ip address field excluding the lower bound
+        query = Query.range_query(
+            index.schema, 
+            "ip_addr", 
+            FieldType.IpAddr, 
+            "10.0.0.1",
+            "10.0.0.255",
+            include_lower=False
+        )
+        
+        result = index.searcher().search(query, 10)
+        assert len(result.hits) == 0
+        
+        # test ip address field excluding the upper bound
+        query = Query.range_query(
+            index.schema, 
+            "ip_addr", 
+            FieldType.IpAddr, 
+            "127.0.0.0",
+            "127.0.0.1",
+            include_upper=False
+        )
+        result = index.searcher().search(query, 10)
+        assert len(result.hits) == 0
+        
+        # test loopback address
+        query = Query.range_query(
+            index.schema, 
+            "ip_addr", 
+            FieldType.IpAddr, 
+            "::1",
+            "::1"
+        )
+        result = index.searcher().search(query, 10)
+        assert len(result.hits) == 1
+    
+    def test_range_query_invalid_types(
+        self, 
+        ram_index, 
+        ram_index_numeric_fields, 
+        ram_index_with_date_field, 
+        ram_index_with_ip_addr_field
+    ):
+        index = ram_index
+        query = Query.range_query(index.schema, "title", FieldType.Integer, 1, 2)
+        with pytest.raises(ValueError, match="Create a range query of the type I64, when the field given was of type Str"):
+            index.searcher().search(query, 10)
+        
+        index = ram_index_numeric_fields
+        query = Query.range_query(index.schema, "id", FieldType.Float, 1.0, 2.0)
+        with pytest.raises(ValueError, match="Create a range query of the type F64, when the field given was of type I64"):
+            index.searcher().search(query, 10)
+        
+        index = ram_index_with_date_field
+        query = Query.range_query(index.schema, "date", FieldType.Integer, 1, 2)
+        with pytest.raises(ValueError, match="Create a range query of the type I64, when the field given was of type Date"):
+            index.searcher().search(query, 10)
+        
+        index = ram_index_with_ip_addr_field
+        query = Query.range_query(index.schema, "ip_addr", FieldType.Integer, 1, 2)
+        with pytest.raises(ValueError, match="Create a range query of the type I64, when the field given was of type IpAddr"):
+            index.searcher().search(query, 10)
+    
+    def test_range_query_unsupported_types(self, ram_index):
+        index = ram_index
+        with pytest.raises(ValueError, match="Text fields are not supported for range queries."):
+            Query.range_query(index.schema, "title", FieldType.Text, 1, 2)
+        
+        with pytest.raises(ValueError, match="Json fields are not supported for range queries."):
+            Query.range_query(index.schema, "title", FieldType.Json, 1, 2)
+        
+        with pytest.raises(ValueError, match="Bytes fields are not supported for range queries."):
+            Query.range_query(index.schema, "title", FieldType.Bytes, 1, 2)
+        
+        with pytest.raises(ValueError, match="Facet fields are not supported for range queries."):
+            Query.range_query(index.schema, "title", FieldType.Facet, 1, 2)