--- conflicted
+++ resolved
@@ -801,24 +801,23 @@
         result = index.searcher().search(query, 10)
         assert len(result.hits) == 3
 
-<<<<<<< HEAD
-    def test_phrase_query(self, ram_index):
-        index = ram_index
-        searcher = index.searcher()
-
-        query = Query.phrase_query(index.schema, "title", ["old", "man"])
-        result = searcher.search(query, 10)
-        assert len(result.hits) == 1
-
-        query = Query.phrase_query(index.schema, "title", ["man", "old"])
-        # sholdn't match any document
-        result = searcher.search(query, 10)
-        assert len(result.hits) == 0
-
-        query = Query.phrase_query(index.schema, "title", ["man", "sea"])
-        # sholdn't match any document
-        result = searcher.search(query, 10)
-        assert len(result.hits) == 0
+    #def test_phrase_query(self, ram_index):
+    #    index = ram_index
+    #    searcher = index.searcher()
+    #
+    #    query = Query.phrase_query(index.schema, "title", ["old", "man"])
+    #    result = searcher.search(query, 10)
+    #    assert len(result.hits) == 1
+    #
+    #    query = Query.phrase_query(index.schema, "title", ["man", "old"])
+    #    # sholdn't match any document
+    #    result = searcher.search(query, 10)
+    #    assert len(result.hits) == 0
+    #
+    #    query = Query.phrase_query(index.schema, "title", ["man", "sea"])
+    #    # sholdn't match any document
+    #    result = searcher.search(query, 10)
+    #    assert len(result.hits) == 0
 
     def test_phrase_query_offset_slop(self, ram_index):
         index = ram_index
@@ -833,7 +832,6 @@
         # should match "man and the sea" with slop = 2
         result = searcher.search(query, 10)
         assert len(result.hits) == 1
-=======
     def test_fuzzy_term_query(self, ram_index):
         index = ram_index
         query = Query.fuzzy_term_query(index.schema, "title", "ice")
@@ -1089,5 +1087,4 @@
         with pytest.raises(
             ValueError, match=r"An invalid argument was passed: 'fish\('"
         ):
-            Query.regex_query(index.schema, "body", "fish(")
->>>>>>> 8216f17d
+            Query.regex_query(index.schema, "body", "fish(")