from io import BytesIO

import copy
import datetime
import json
import pickle
import pytest

import tantivy
from conftest import schema, schema_numeric_fields
from tantivy import Document, Index, SchemaBuilder, SnippetGenerator, Query, Occur


class TestClass(object):
    def test_simple_search_in_dir(self, dir_index):
        _, index = dir_index
        query = index.parse_query("sea whale", ["title", "body"])

        result = index.searcher().search(query, 10)
        assert len(result.hits) == 1

    def test_simple_search_after_reuse(self, dir_index):
        index_dir, _ = dir_index
        index = Index(schema(), str(index_dir))
        query = index.parse_query("sea whale", ["title", "body"])

        result = index.searcher().search(query, 10)
        assert len(result.hits) == 1

    def test_simple_search_in_ram(self, ram_index):
        index = ram_index
        query = index.parse_query("sea whale", ["title", "body"])

        result = index.searcher().search(query, 10)
        assert len(result.hits) == 1
        _, doc_address = result.hits[0]
        searched_doc = index.searcher().doc(doc_address)
        assert searched_doc["title"] == ["The Old Man and the Sea"]

    def test_simple_search_in_spanish(self, spanish_index):
        index = spanish_index
        query = index.parse_query("vieja", ["title", "body"])

        result = index.searcher().search(query, 10)
        assert len(result.hits) == 1
        _, doc_address = result.hits[0]
        search_doc = index.searcher().doc(doc_address)
        assert search_doc["title"] == ["El viejo y el mar"]

    def test_and_query(self, ram_index):
        index = ram_index
        query = index.parse_query(
            "title:men AND body:summer", default_field_names=["title", "body"]
        )
        # look for an intersection of documents
        searcher = index.searcher()
        result = searcher.search(query, 10)

        # summer isn't present
        assert len(result.hits) == 0

        query = index.parse_query("title:men AND body:winter", ["title", "body"])
        result = searcher.search(query)

        assert len(result.hits) == 1

    def test_and_query_numeric_fields(self, ram_index_numeric_fields):
        index = ram_index_numeric_fields
        searcher = index.searcher()

        # 1 result
        float_query = index.parse_query("3.5", ["rating"])
        result = searcher.search(float_query)
        assert len(result.hits) == 1
        assert searcher.doc(result.hits[0][1])["rating"][0] == 3.5

        integer_query = index.parse_query("1", ["id"])
        result = searcher.search(integer_query)
        assert len(result.hits) == 1

        # 0 result
        integer_query = index.parse_query("10", ["id"])
        result = searcher.search(integer_query)
        assert len(result.hits) == 0

    def test_and_query_parser_default_fields(self, ram_index):
        query = ram_index.parse_query("winter", default_field_names=["title"])
        assert repr(query) == """Query(TermQuery(Term(field=0, type=Str, "winter")))"""

    def test_and_query_parser_default_fields_undefined(self, ram_index):
        query = ram_index.parse_query("winter")
        assert (
            repr(query)
            == """Query(BooleanQuery { subqueries: [(Should, TermQuery(Term(field=0, type=Str, "winter"))), (Should, TermQuery(Term(field=1, type=Str, "winter")))] })"""
        )

    def test_parse_query_field_boosts(self, ram_index):
        query = ram_index.parse_query("winter", field_boosts={"title": 2.3})
        assert (
            repr(query)
            == """Query(BooleanQuery { subqueries: [(Should, Boost(query=TermQuery(Term(field=0, type=Str, "winter")), boost=2.3)), (Should, TermQuery(Term(field=1, type=Str, "winter")))] })"""
        )

    def test_parse_query_fuzzy_fields(self, ram_index):
        query = ram_index.parse_query("winter", fuzzy_fields={"title": (True, 1, False)})
        assert (
            repr(query)
            == """Query(BooleanQuery { subqueries: [(Should, FuzzyTermQuery { term: Term(field=0, type=Str, "winter"), distance: 1, transposition_cost_one: false, prefix: true }), (Should, TermQuery(Term(field=1, type=Str, "winter")))] })"""
        )

    def test_query_errors(self, ram_index):
        index = ram_index
        # no "bod" field
        with pytest.raises(ValueError):
            index.parse_query("bod:men", ["title", "body"])

    def test_query_lenient(self, ram_index_numeric_fields):
        from tantivy import query_parser_error

        index = ram_index_numeric_fields

        query, errors = index.parse_query_lenient("rating:3.5")
        assert len(errors) == 0
        assert repr(query) == """Query(TermQuery(Term(field=1, type=F64, 3.5)))"""

        _, errors = index.parse_query_lenient("bod:men")
        assert len(errors) == 1
        assert isinstance(errors[0], query_parser_error.FieldDoesNotExistError)

        query, errors = index.parse_query_lenient(
            "body:'hello' AND id:<3.5 OR rating:'hi'"
        )
        assert len(errors) == 2
        assert isinstance(errors[0], query_parser_error.ExpectedIntError)
        assert isinstance(errors[1], query_parser_error.ExpectedFloatError)
        assert (
            repr(query)
            == """Query(BooleanQuery { subqueries: [(Should, BooleanQuery { subqueries: [(Must, TermQuery(Term(field=3, type=Str, "hello")))] })] })"""
        )

    def test_order_by_search(self):
        schema = (
            SchemaBuilder()
            .add_unsigned_field("order", fast=True)
            .add_text_field("title", stored=True)
            .build()
        )

        index = Index(schema)
        writer = index.writer()

        doc = Document()
        doc.add_unsigned("order", 0)
        doc.add_text("title", "Test title")

        writer.add_document(doc)

        doc = Document()
        doc.add_unsigned("order", 2)
        doc.add_text("title", "Final test title")
        writer.add_document(doc)

        doc = Document()
        doc.add_unsigned("order", 1)
        doc.add_text("title", "Another test title")

        writer.add_document(doc)

        writer.commit()
        index.reload()

        query = index.parse_query("test")

        searcher = index.searcher()

        result = searcher.search(query, 10, offset=2, order_by_field="order")

        assert len(result.hits) == 1

        result = searcher.search(query, 10, order_by_field="order")

        assert len(result.hits) == 3

        _, doc_address = result.hits[0]
        searched_doc = index.searcher().doc(doc_address)
        assert searched_doc["title"] == ["Final test title"]

        _, doc_address = result.hits[1]
        searched_doc = index.searcher().doc(doc_address)
        assert searched_doc["title"] == ["Another test title"]

        _, doc_address = result.hits[2]
        searched_doc = index.searcher().doc(doc_address)
        assert searched_doc["title"] == ["Test title"]

        result = searcher.search(
            query, 10, order_by_field="order", order=tantivy.Order.Asc
        )

        assert len(result.hits) == 3

        _, doc_address = result.hits[2]
        searched_doc = index.searcher().doc(doc_address)
        assert searched_doc["title"] == ["Final test title"]

        _, doc_address = result.hits[1]
        searched_doc = index.searcher().doc(doc_address)
        assert searched_doc["title"] == ["Another test title"]

        _, doc_address = result.hits[0]
        searched_doc = index.searcher().doc(doc_address)
        assert searched_doc["title"] == ["Test title"]

    def test_order_by_search_without_fast_field(self):
        schema = (
            SchemaBuilder()
            .add_unsigned_field("order")
            .add_text_field("title", stored=True)
            .build()
        )

        index = Index(schema)
        writer = index.writer()

        doc = Document()
        doc.add_unsigned("order", 0)
        doc.add_text("title", "Test title")

        query = index.parse_query("test")

        searcher = index.searcher()
        result = searcher.search(query, 10, order_by_field="order")
        assert len(result.hits) == 0

    def test_with_merges(self):
        # This test is taken from tantivy's test suite:
        # https://github.com/quickwit-oss/tantivy/blob/42acd334f49d5ff7e4fe846b5c12198f24409b50/src/indexer/index_writer.rs#L1130
        schema = SchemaBuilder().add_text_field("text", stored=True).build()

        index = Index(schema)
        index.config_reader(reload_policy="Manual")

        writer = index.writer()

        for _ in range(100):
            doc = Document()
            doc.add_text("text", "a")

            writer.add_document(doc)

        writer.commit()

        for _ in range(100):
            doc = Document()
            doc.add_text("text", "a")

            writer.add_document(doc)

        # This should create 8 segments and trigger a merge.
        writer.commit()
        writer.wait_merging_threads()

        # Accessing the writer again should result in an error.
        with pytest.raises(RuntimeError):
            writer.wait_merging_threads()

        index.reload()

        query = index.parse_query("a")
        searcher = index.searcher()
        result = searcher.search(query, limit=500, count=True)
        assert result.count == 200

        assert searcher.num_segments < 8

    def test_doc_from_dict_numeric_validation(self):
        schema = (
            SchemaBuilder()
            .add_unsigned_field("unsigned")
            .add_integer_field("signed")
            .add_float_field("float")
            .build()
        )

        good = Document.from_dict(
            {"unsigned": 1000, "signed": -5, "float": 0.4},
            schema,
        )

        good = Document.from_dict(
            {"unsigned": 1000, "signed": -5, "float": 0.4},
            schema,
        )

        with pytest.raises(ValueError):
            bad = Document.from_dict(
                {"unsigned": -50, "signed": -5, "float": 0.4},
                schema,
            )

        with pytest.raises(ValueError):
            bad = Document.from_dict(
                {"unsigned": 1000, "signed": 50.4, "float": 0.4},
                schema,
            )

        with pytest.raises(ValueError):
            bad = Document.from_dict(
                {
                    "unsigned": 1000,
                    "signed": -5,
                    "float": "bad_string",
                },
                schema,
            )

        with pytest.raises(ValueError):
            bad = Document.from_dict(
                {
                    "unsigned": [1000, -50],
                    "signed": -5,
                    "float": 0.4,
                },
                schema,
            )

        with pytest.raises(ValueError):
            bad = Document.from_dict(
                {
                    "unsigned": 1000,
                    "signed": [-5, 150, -3.14],
                    "float": 0.4,
                },
                schema,
            )

    def test_doc_from_dict_bytes_validation(self):
        schema = SchemaBuilder().add_bytes_field("bytes").build()

        good = Document.from_dict({"bytes": b"hello"}, schema)
        good = Document.from_dict({"bytes": [[1, 2, 3], [4, 5, 6]]}, schema)
        good = Document.from_dict({"bytes": [1, 2, 3]}, schema)

        with pytest.raises(ValueError):
            bad = Document.from_dict({"bytes": [1, 2, 256]}, schema)

        with pytest.raises(ValueError):
            bad = Document.from_dict({"bytes": "hello"}, schema)

        with pytest.raises(ValueError):
            bad = Document.from_dict({"bytes": [1024, "there"]}, schema)

    def test_doc_from_dict_ip_addr_validation(self):
        schema = SchemaBuilder().add_ip_addr_field("ip").build()

        good = Document.from_dict({"ip": "127.0.0.1"}, schema)
        good = Document.from_dict({"ip": "::1"}, schema)

        with pytest.raises(ValueError):
            bad = Document.from_dict({"ip": 12309812348}, schema)

        with pytest.raises(ValueError):
            bad = Document.from_dict({"ip": "256.100.0.1"}, schema)

        with pytest.raises(ValueError):
            bad = Document.from_dict(
                {"ip": "1234:5678:9ABC:DEF0:1234:5678:9ABC:DEF0:1234"}, schema
            )

        with pytest.raises(ValueError):
            bad = Document.from_dict(
                {"ip": "1234:5678:9ABC:DEF0:1234:5678:9ABC:GHIJ"}, schema
            )

    def test_doc_from_dict_json_validation(self):
        # Test implicit JSON
        good = Document.from_dict({"dict": {"hello": "world"}})

        schema = SchemaBuilder().add_json_field("json").build()

        good = Document.from_dict({"json": {}}, schema)
        good = Document.from_dict({"json": {"hello": "world"}}, schema)
        good = Document.from_dict(
            {"nested": {"hello": ["world", "!"]}, "numbers": [1, 2, 3]}, schema
        )

        list_of_jsons = [
            {"hello": "world"},
            {"nested": {"hello": ["world", "!"]}, "numbers": [1, 2, 3]},
        ]
        good = Document.from_dict({"json": list_of_jsons}, schema)

        good = Document.from_dict({"json": json.dumps(list_of_jsons[1])}, schema)

        with pytest.raises(ValueError):
            bad = Document.from_dict({"json": 123}, schema)

        with pytest.raises(ValueError):
            bad = Document.from_dict({"json": "hello"}, schema)

    def test_search_result_eq(self, ram_index, spanish_index):
        eng_index = ram_index
        eng_query = eng_index.parse_query("sea whale", ["title", "body"])

        esp_index = spanish_index
        esp_query = esp_index.parse_query("vieja", ["title", "body"])

        eng_result1 = eng_index.searcher().search(eng_query, 10)
        eng_result2 = eng_index.searcher().search(eng_query, 10)
        esp_result = esp_index.searcher().search(esp_query, 10)

        assert eng_result1 == eng_result2
        assert eng_result1 != esp_result
        assert eng_result2 != esp_result

    def test_search_result_pickle(self, ram_index):
        index = ram_index
        query = index.parse_query("sea whale", ["title", "body"])

        orig = index.searcher().search(query, 10)
        pickled = pickle.loads(pickle.dumps(orig))

        assert orig == pickled

    def test_delete_all_documents(self, ram_index):
        index = ram_index
        writer = index.writer()
        writer.delete_all_documents()
        writer.commit()

        index.reload()
        query = index.parse_query("sea whale", ["title", "body"])
        result = index.searcher().search(query, 10)

        assert len(result.hits) == 0


class TestUpdateClass(object):
    def test_delete_update(self, ram_index):
        query = ram_index.parse_query("Frankenstein", ["title"])
        result = ram_index.searcher().search(query, 10)
        assert len(result.hits) == 1

        writer = ram_index.writer()

        with pytest.raises(ValueError):
            writer.delete_documents("fake_field", "frankenstein")

        with pytest.raises(ValueError):
            writer.delete_documents("title", b"frankenstein")

        writer.delete_documents("title", "frankenstein")
        writer.commit()
        ram_index.reload()

        result = ram_index.searcher().search(query)
        assert len(result.hits) == 0


class TestFromDiskClass(object):
    def test_opens_from_dir_invalid_schema(self, dir_index):
        invalid_schema = SchemaBuilder().add_text_field("🐱").build()
        index_dir, _ = dir_index
        with pytest.raises(ValueError):
            Index(invalid_schema, str(index_dir), reuse=True)

    def test_opens_from_dir(self, dir_index):
        index_dir, _ = dir_index

        index = Index(schema(), str(index_dir), reuse=True)
        assert index.searcher().num_docs == 3

    def test_create_readers(self):
        # not sure what is the point of this test.
        idx = Index(schema())
        idx.config_reader("Manual", 4)
        assert idx.searcher().num_docs == 0
        # by default this is manual mode
        writer = idx.writer(30000000, 1)
        writer.add_document(Document(title="mytitle", body="mybody"))
        writer.commit()
        assert idx.searcher().num_docs == 0
        # Manual is the default setting.
        # In this case, change are reflected only when
        # the index is manually reloaded.
        idx.reload()
        assert idx.searcher().num_docs == 1
        idx.config_reader("OnCommit", 4)
        writer.add_document(Document(title="mytitle2", body="mybody2"))
        writer.commit()
        import time

        for i in range(50):
            # The index should be automatically reloaded.
            # Wait for at most 5s for it to happen.
            time.sleep(0.1)
            if idx.searcher().num_docs == 2:
                return
        assert False


class TestSearcher(object):
    def test_searcher_repr(self, ram_index, ram_index_numeric_fields):
        assert repr(ram_index.searcher()) == "Searcher(num_docs=3, num_segments=1)"
        assert (
            repr(ram_index_numeric_fields.searcher())
            == "Searcher(num_docs=2, num_segments=1)"
        )


class TestDocument(object):
    def test_document(self):
        doc = tantivy.Document(name="Bill", reference=[1, 2])
        assert doc["reference"] == [1, 2]
        assert doc["name"] == ["Bill"]
        assert doc.get_first("name") == "Bill"
        assert doc.get_first("reference") == 1
        assert doc.to_dict() == {"name": ["Bill"], "reference": [1, 2]}

    def test_document_with_date(self):
        date = datetime.datetime(2019, 8, 12, 13, 0, 0)
        doc = tantivy.Document(name="Bill", date=date)
        assert doc["date"][0] == date

    def test_document_repr(self):
        doc = tantivy.Document(name="Bill", reference=[1, 2])
        assert repr(doc) == "Document(name=[Bill],reference=[1,2])"

    def test_document_repr_utf8(self):
        doc = tantivy.Document(name="野菜食べないとやばい", reference=[1, 2])
        assert repr(doc) == "Document(name=[野菜食べないとやばい],reference=[1,2])"

    def test_document_with_facet(self):
        doc = tantivy.Document()
        facet = tantivy.Facet.from_string("/europe/france")
        doc.add_facet("facet", facet)
        assert doc["facet"][0].to_path() == ["europe", "france"]
        doc = tantivy.Document()
        facet = tantivy.Facet.from_string("/asia\\/oceania/fiji")
        doc.add_facet("facet", facet)
        assert doc["facet"][0].to_path() == ["asia/oceania", "fiji"]
        assert doc["facet"][0].to_path_str() == "/asia\\/oceania/fiji"
        assert repr(doc["facet"][0]) == "Facet(/asia\\/oceania/fiji)"
        doc = tantivy.Document(facet=facet)
        assert doc["facet"][0].to_path() == ["asia/oceania", "fiji"]

    def test_document_eq(self):
        doc1 = tantivy.Document(name="Bill", reference=[1, 2])
        doc2 = tantivy.Document.from_dict({"name": "Bill", "reference": [1, 2]})
        doc3 = tantivy.Document(name="Bob", reference=[3, 4])

        assert doc1 == doc2
        assert doc1 != doc3
        assert doc2 != doc3

    def test_document_copy(self):
        doc1 = tantivy.Document(name="Bill", reference=[1, 2])
        doc2 = copy.copy(doc1)
        doc3 = copy.deepcopy(doc2)

        assert doc1 == doc2
        assert doc1 == doc3
        assert doc2 == doc3

    def test_document_pickle(self):
        orig = Document()
        orig.add_unsigned("unsigned", 1)
        orig.add_integer("integer", 5)
        orig.add_float("float", 1.0)
        orig.add_date("birth", datetime.datetime(2019, 8, 12, 13, 0, 5))
        orig.add_text("title", "hello world!")
        orig.add_json("json", '{"a": 1, "b": 2}')
        orig.add_bytes("bytes", b"abc")

        facet = tantivy.Facet.from_string("/europe/france")
        orig.add_facet("facet", facet)

        pickled = pickle.loads(pickle.dumps(orig))

        assert orig == pickled


class TestJsonField:
    def test_query_from_json_field(self):
        schema = (
            SchemaBuilder()
            .add_json_field(
                "attributes",
                stored=True,
                tokenizer_name="default",
                index_option="position",
            )
            .build()
        )

        index = Index(schema)

        writer = index.writer()

        doc = Document()
        doc.add_json(
            "attributes",
            """{
                "order":1.1,
                "target": "submit-button",
                "cart": {"product_id": 103},
                "description": "the best vacuum cleaner ever"
            }""",
        )

        writer.add_document(doc)

        doc = Document()
        doc.add_json(
            "attributes",
            {
                "order": 1.2,
                "target": "submit-button",
                "cart": {"product_id": 133},
                "description": "das keyboard",
            },
        )

        writer.add_document(doc)

        writer.commit()
        index.reload()

        query = index.parse_query("target:submit-button", ["attributes"])
        result = index.searcher().search(query, 2)
        assert len(result.hits) == 2

        query = index.parse_query("target:submit", ["attributes"])
        result = index.searcher().search(query, 2)
        assert len(result.hits) == 2

        query = index.parse_query("order:1.1", ["attributes"])
        result = index.searcher().search(query, 2)
        assert len(result.hits) == 1

        # query = index.parse_query_for_attributes("cart.product_id:103")
        # result = index.searcher().search(query, 1)
        # assert len(result.hits) == 1

        # query = index.parse_query_for_attributes(
        #     "target:submit-button AND cart.product_id:133"
        # )
        # result = index.searcher().search(query, 2)
        # assert len(result.hits) == 1


@pytest.mark.parametrize("bytes_kwarg", [True, False])
@pytest.mark.parametrize(
    "bytes_payload",
    [
        b"abc",
        bytearray(b"abc"),
        memoryview(b"abc"),
        BytesIO(b"abc").read(),
        BytesIO(b"abc").getbuffer(),
    ],
)
def test_bytes(bytes_kwarg, bytes_payload):
    schema = SchemaBuilder().add_bytes_field("embedding").build()
    index = Index(schema)
    writer = index.writer()

    if bytes_kwarg:
        doc = Document(id=1, embedding=bytes_payload)
    else:
        doc = Document(id=1)
        doc.add_bytes("embedding", bytes_payload)

    writer.add_document(doc)
    writer.commit()
    index.reload()


def test_schema_eq():
    schema1 = schema()
    schema2 = schema()
    schema3 = schema_numeric_fields()

    assert schema1 == schema2
    assert schema1 != schema3
    assert schema2 != schema3


def test_facet_eq():
    facet1 = tantivy.Facet.from_string("/europe/france")
    facet2 = tantivy.Facet.from_string("/europe/france")
    facet3 = tantivy.Facet.from_string("/europe/germany")

    assert facet1 == facet2
    assert facet1 != facet3
    assert facet2 != facet3


def test_schema_pickle():
    orig = (
        SchemaBuilder()
        .add_integer_field("id", stored=True, indexed=True)
        .add_unsigned_field("unsigned")
        .add_float_field("rating", stored=True, indexed=True)
        .add_text_field("body", stored=True)
        .add_date_field("date")
        .add_json_field("json")
        .add_bytes_field("bytes")
        .build()
    )

    pickled = pickle.loads(pickle.dumps(orig))

    assert orig == pickled


def test_facet_pickle():
    orig = tantivy.Facet.from_string("/europe/france")
    pickled = pickle.loads(pickle.dumps(orig))

    assert orig == pickled


def test_doc_address_pickle():
    orig = tantivy.DocAddress(42, 123)
    pickled = pickle.loads(pickle.dumps(orig))

    assert orig == pickled


class TestSnippets(object):
    def test_document_snippet(self, dir_index):
        index_dir, _ = dir_index
        doc_schema = schema()
        index = Index(doc_schema, str(index_dir))
        query = index.parse_query("sea whale", ["title", "body"])
        searcher = index.searcher()
        result = searcher.search(query)
        assert len(result.hits) == 1

        snippet_generator = SnippetGenerator.create(
            searcher, query, doc_schema, "title"
        )

        for score, doc_address in result.hits:
            doc = searcher.doc(doc_address)
            snippet = snippet_generator.snippet_from_doc(doc)
            highlights = snippet.highlighted()
            assert len(highlights) == 1
            first = highlights[0]
            assert first.start == 20
            assert first.end == 23
            html_snippet = snippet.to_html()
            assert html_snippet == "The Old Man and the <b>Sea</b>"


class TestQuery(object):
    def test_term_query(self, ram_index):
        index = ram_index
        query = Query.term_query(index.schema, "title", "sea")

        result = index.searcher().search(query, 10)
        assert len(result.hits) == 1
        _, doc_address = result.hits[0]
        searched_doc = index.searcher().doc(doc_address)
        assert searched_doc["title"] == ["The Old Man and the Sea"]

    def test_all_query(self, ram_index):
        index = ram_index
        query = Query.all_query()

        result = index.searcher().search(query, 10)
        assert len(result.hits) == 3

    def test_fuzzy_term_query(self, ram_index):
        index = ram_index
        query = Query.fuzzy_term_query(index.schema, "title", "ice")
        # the query "ice" should match "mice"
        result = index.searcher().search(query, 10)
        assert len(result.hits) == 1
        _, doc_address = result.hits[0]
        searched_doc = index.searcher().doc(doc_address)
        assert searched_doc["title"] == ["Of Mice and Men"]

        query = Query.fuzzy_term_query(index.schema, "title", "mna")
        # the query "mna" should match "man" since the default transposition cost is 1.
        result = index.searcher().search(query, 10)
        assert len(result.hits) == 1
        titles = set()
        for _, doc_address in result.hits:
            titles.update(index.searcher().doc(doc_address)["title"])
        assert titles == {"The Old Man and the Sea"}

        query = Query.fuzzy_term_query(index.schema, "title", "mna", transposition_cost_one=False)
        # the query "mna" should not match any doc since the default distance is 1 and transposition cost is set to 2.
        result = index.searcher().search(query, 10)
        assert len(result.hits) == 0

        query = Query.fuzzy_term_query(index.schema, "title", "mna", distance=2, transposition_cost_one=False)
        # the query "mna" should match both "man" and "men" since distance is set to 2.
        result = index.searcher().search(query, 10)
        assert len(result.hits) == 2
        titles = set()
        for _, doc_address in result.hits:
            titles.update(index.searcher().doc(doc_address)["title"])
        assert titles == {"The Old Man and the Sea", "Of Mice and Men"}

        query = Query.fuzzy_term_query(index.schema, "title", "fraken")
        # the query "fraken" should not match any doc.
        result = index.searcher().search(query, 10)
        assert len(result.hits) == 0

        query = Query.fuzzy_term_query(index.schema, "title", "fraken", prefix=True)
        # the query "fraken" should match "franken", the prefix of "frankenstein", with edit distance 1.
        result = index.searcher().search(query, 10)
        assert len(result.hits) == 1
        titles = set()
        for _, doc_address in result.hits:
            titles.update(index.searcher().doc(doc_address)["title"])
        assert titles == {"Frankenstein", "The Modern Prometheus"}

    def test_boolean_query(self, ram_index):
        index = ram_index
        query1 = Query.fuzzy_term_query(index.schema, "title", "ice")
        query2 = Query.fuzzy_term_query(index.schema, "title", "mna")
        query = Query.boolean_query([
            (Occur.Must, query1), 
            (Occur.Must, query2)
        ])

        # no document should match both queries
        result = index.searcher().search(query, 10)
        assert len(result.hits) == 0

        query = Query.boolean_query([
            (Occur.Should, query1), 
            (Occur.Should, query2)
        ])

        # two documents should match, one for each query
        result = index.searcher().search(query, 10)
        assert len(result.hits) == 2

        titles = set()
        for _, doc_address in result.hits:
            titles.update(index.searcher().doc(doc_address)["title"])
        assert (
            "The Old Man and the Sea" in titles and  
            "Of Mice and Men" in titles
        )

        query = Query.boolean_query([
            (Occur.MustNot, query1), 
            (Occur.Must, query1)
        ])

        # must not should take precedence over must
        result = index.searcher().search(query, 10)
        assert len(result.hits) == 0

        query = Query.boolean_query((
            (Occur.Should, query1), 
            (Occur.Should, query2)
        ))

        # the Vec signature should fit the tuple signature
        result = index.searcher().search(query, 10)
        assert len(result.hits) == 2

        # test invalid queries
        with pytest.raises(ValueError, match = "expected tuple of length 2, but got tuple of length 3"):
            Query.boolean_query([
                (Occur.Must, Occur.Must, query1),
            ])

        # test swapping the order of the tuple
        with pytest.raises(TypeError, match = r"'Query' object cannot be converted to 'Occur'"):
            Query.boolean_query([
                (query1, Occur.Must),
            ])

<<<<<<< HEAD
    def test_boost_query(self, ram_index):
        index = ram_index
        query1 = Query.term_query(index.schema, "title", "sea")
        boosted_query = Query.boost_query(query1, 2.0)

        # Normal boost query
        assert (
            repr(boosted_query)
            == """Query(Boost(query=TermQuery(Term(field=0, type=Str, "sea")), boost=2))"""
        )

        query2 = Query.fuzzy_term_query(index.schema, "title", "ice")
        combined_query = Query.boolean_query([
            (Occur.Should, boosted_query), 
            (Occur.Should, query2)
        ])
        boosted_query = Query.boost_query(combined_query, 2.0)

        # Boosted boolean query
        assert (
            repr(boosted_query)
            == """Query(Boost(query=BooleanQuery { subqueries: [(Should, Boost(query=TermQuery(Term(field=0, type=Str, "sea")), boost=2)), (Should, FuzzyTermQuery { term: Term(field=0, type=Str, "ice"), distance: 1, transposition_cost_one: true, prefix: false })] }, boost=2))"""
        )

        boosted_query = Query.boost_query(query1, 0.1)

        # Check for decimal boost values
        assert(
            repr(boosted_query)
            == """Query(Boost(query=TermQuery(Term(field=0, type=Str, "sea")), boost=0.1))"""
        )

        boosted_query = Query.boost_query(query1)

        # Check for default boost values
        assert(
            repr(boosted_query)
            == """Query(Boost(query=TermQuery(Term(field=0, type=Str, "sea")), boost=1))"""
        )

        boosted_query = Query.boost_query(
            Query.boost_query(
                query1, 0.1
            ), 0.1
        )

        # Check for nested boost queries
        assert(
            repr(boosted_query)
            == """Query(Boost(query=Boost(query=TermQuery(Term(field=0, type=Str, "sea")), boost=0.1), boost=0.1))"""
        )
        result = index.searcher().search(boosted_query, 10)
        for _score, _ in result.hits:
            # the score should be very small, due to 
            # the unknown score of BM25, we can only check for the relative difference
            assert _score == pytest.approx(0.01, rel = 1)  


        boosted_query = Query.boost_query(
            query1, -0.1
        )

        # Check for negative boost values
        assert(
            repr(boosted_query)
            == """Query(Boost(query=TermQuery(Term(field=0, type=Str, "sea")), boost=-0.1))"""
        )

        result = index.searcher().search(boosted_query, 10)
        # Even with a negative boost, the query should still match the document
        assert len(result.hits) == 1
        titles = set()
        for _score, doc_address in result.hits:

            # the score should be negative
            assert _score < 0
            titles.update(index.searcher().doc(doc_address)["title"])
        assert titles == {"The Old Man and the Sea"}

        # wrong query type
        with pytest.raises(TypeError, match = r"'int' object cannot be converted to 'Query'"):
            Query.boost_query(1, 0.1)

        # wrong boost type
        with pytest.raises(TypeError, match = r"argument 'boost': must be real number, not str"):
            Query.boost_query(query1, "0.1")
=======
    def test_disjunction_max_query(self, ram_index):
        index = ram_index

        # query1 should match the doc: "The Old Man and the Sea"
        query1 = Query.term_query(index.schema, "title", "sea")
        # query2 should matches the doc: "Of Mice and Men"
        query2 = Query.term_query(index.schema, "title", "mice")
        # the disjunction max query should match both docs.
        query = Query.disjunction_max_query([query1, query2])

        result = index.searcher().search(query, 10)
        assert len(result.hits) == 2

        # the disjunction max query should also take a tie_breaker parameter
        query = Query.disjunction_max_query([query1, query2], tie_breaker=0.5)
        result = index.searcher().search(query, 10)
        assert len(result.hits) == 2

        with pytest.raises(TypeError, match = r"'str' object cannot be converted to 'Query'"):
            query = Query.disjunction_max_query([query1, "not a query"], tie_breaker=0.5)
>>>>>>> ed7374c7
<|MERGE_RESOLUTION|>--- conflicted
+++ resolved
@@ -879,7 +879,28 @@
                 (query1, Occur.Must),
             ])
 
-<<<<<<< HEAD
+    def test_disjunction_max_query(self, ram_index):
+        index = ram_index
+
+        # query1 should match the doc: "The Old Man and the Sea"
+        query1 = Query.term_query(index.schema, "title", "sea")
+        # query2 should matches the doc: "Of Mice and Men"
+        query2 = Query.term_query(index.schema, "title", "mice")
+        # the disjunction max query should match both docs.
+        query = Query.disjunction_max_query([query1, query2])
+
+        result = index.searcher().search(query, 10)
+        assert len(result.hits) == 2
+
+        # the disjunction max query should also take a tie_breaker parameter
+        query = Query.disjunction_max_query([query1, query2], tie_breaker=0.5)
+        result = index.searcher().search(query, 10)
+        assert len(result.hits) == 2
+
+        with pytest.raises(TypeError, match = r"'str' object cannot be converted to 'Query'"):
+            query = Query.disjunction_max_query([query1, "not a query"], tie_breaker=0.5)
+
+
     def test_boost_query(self, ram_index):
         index = ram_index
         query1 = Query.term_query(index.schema, "title", "sea")
@@ -912,13 +933,17 @@
             == """Query(Boost(query=TermQuery(Term(field=0, type=Str, "sea")), boost=0.1))"""
         )
 
-        boosted_query = Query.boost_query(query1)
-
-        # Check for default boost values
+        boosted_query = Query.boost_query(query1, 0.0)
+
+        # Check for zero boost values
         assert(
             repr(boosted_query)
-            == """Query(Boost(query=TermQuery(Term(field=0, type=Str, "sea")), boost=1))"""
-        )
+            == """Query(Boost(query=TermQuery(Term(field=0, type=Str, "sea")), boost=0))"""
+        )
+        result = index.searcher().search(boosted_query, 10)
+        for _score, _ in result.hits:
+            # the score should be 0.0
+            assert _score == pytest.approx(0.0)  
 
         boosted_query = Query.boost_query(
             Query.boost_query(
@@ -966,25 +991,7 @@
         # wrong boost type
         with pytest.raises(TypeError, match = r"argument 'boost': must be real number, not str"):
             Query.boost_query(query1, "0.1")
-=======
-    def test_disjunction_max_query(self, ram_index):
-        index = ram_index
-
-        # query1 should match the doc: "The Old Man and the Sea"
-        query1 = Query.term_query(index.schema, "title", "sea")
-        # query2 should matches the doc: "Of Mice and Men"
-        query2 = Query.term_query(index.schema, "title", "mice")
-        # the disjunction max query should match both docs.
-        query = Query.disjunction_max_query([query1, query2])
-
-        result = index.searcher().search(query, 10)
-        assert len(result.hits) == 2
-
-        # the disjunction max query should also take a tie_breaker parameter
-        query = Query.disjunction_max_query([query1, query2], tie_breaker=0.5)
-        result = index.searcher().search(query, 10)
-        assert len(result.hits) == 2
-
-        with pytest.raises(TypeError, match = r"'str' object cannot be converted to 'Query'"):
-            query = Query.disjunction_max_query([query1, "not a query"], tie_breaker=0.5)
->>>>>>> ed7374c7
+        
+        # no boost type error
+        with pytest.raises(TypeError, match = r"Query.boost_query\(\) missing 1 required positional argument: 'boost'"):
+            Query.boost_query(query1)