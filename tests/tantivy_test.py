from io import BytesIO

import copy
import datetime
import json
import pickle
import pytest

import tantivy
from conftest import schema, schema_numeric_fields
from tantivy import Document, Index, SchemaBuilder, SnippetGenerator, Query, Occur


class TestClass(object):
    def test_simple_search_in_dir(self, dir_index):
        _, index = dir_index
        query = index.parse_query("sea whale", ["title", "body"])

        result = index.searcher().search(query, 10)
        assert len(result.hits) == 1

    def test_simple_search_after_reuse(self, dir_index):
        index_dir, _ = dir_index
        index = Index(schema(), str(index_dir))
        query = index.parse_query("sea whale", ["title", "body"])

        result = index.searcher().search(query, 10)
        assert len(result.hits) == 1

    def test_simple_search_in_ram(self, ram_index):
        index = ram_index
        query = index.parse_query("sea whale", ["title", "body"])

        result = index.searcher().search(query, 10)
        assert len(result.hits) == 1
        _, doc_address = result.hits[0]
        searched_doc = index.searcher().doc(doc_address)
        assert searched_doc["title"] == ["The Old Man and the Sea"]

    def test_simple_search_in_spanish(self, spanish_index):
        index = spanish_index
        query = index.parse_query("vieja", ["title", "body"])

        result = index.searcher().search(query, 10)
        assert len(result.hits) == 1
        _, doc_address = result.hits[0]
        search_doc = index.searcher().doc(doc_address)
        assert search_doc["title"] == ["El viejo y el mar"]

    def test_and_query(self, ram_index):
        index = ram_index
        query = index.parse_query(
            "title:men AND body:summer", default_field_names=["title", "body"]
        )
        # look for an intersection of documents
        searcher = index.searcher()
        result = searcher.search(query, 10)

        # summer isn't present
        assert len(result.hits) == 0

        query = index.parse_query("title:men AND body:winter", ["title", "body"])
        result = searcher.search(query)

        assert len(result.hits) == 1

    def test_and_query_numeric_fields(self, ram_index_numeric_fields):
        index = ram_index_numeric_fields
        searcher = index.searcher()

        # 1 result
        float_query = index.parse_query("3.5", ["rating"])
        result = searcher.search(float_query)
        assert len(result.hits) == 1
        assert searcher.doc(result.hits[0][1])["rating"][0] == 3.5

        integer_query = index.parse_query("1", ["id"])
        result = searcher.search(integer_query)
        assert len(result.hits) == 1

        # 0 result
        integer_query = index.parse_query("10", ["id"])
        result = searcher.search(integer_query)
        assert len(result.hits) == 0

    def test_and_query_parser_default_fields(self, ram_index):
        query = ram_index.parse_query("winter", default_field_names=["title"])
        assert repr(query) == """Query(TermQuery(Term(field=0, type=Str, "winter")))"""

    def test_and_query_parser_default_fields_undefined(self, ram_index):
        query = ram_index.parse_query("winter")
        assert (
            repr(query)
            == """Query(BooleanQuery { subqueries: [(Should, TermQuery(Term(field=0, type=Str, "winter"))), (Should, TermQuery(Term(field=1, type=Str, "winter")))] })"""
        )

    def test_parse_query_field_boosts(self, ram_index):
        query = ram_index.parse_query("winter", field_boosts={"title": 2.3})
        assert (
            repr(query)
            == """Query(BooleanQuery { subqueries: [(Should, Boost(query=TermQuery(Term(field=0, type=Str, "winter")), boost=2.3)), (Should, TermQuery(Term(field=1, type=Str, "winter")))] })"""
        )

    def test_parse_query_field_boosts(self, ram_index):
        query = ram_index.parse_query("winter", fuzzy_fields={"title": (True, 1, False)})
        assert (
            repr(query)
            == """Query(BooleanQuery { subqueries: [(Should, FuzzyTermQuery { term: Term(field=0, type=Str, "winter"), distance: 1, transposition_cost_one: false, prefix: true }), (Should, TermQuery(Term(field=1, type=Str, "winter")))] })"""
        )

    def test_query_errors(self, ram_index):
        index = ram_index
        # no "bod" field
        with pytest.raises(ValueError):
            index.parse_query("bod:men", ["title", "body"])

    def test_query_lenient(self, ram_index_numeric_fields):
        from tantivy import query_parser_error

        index = ram_index_numeric_fields

        query, errors = index.parse_query_lenient("rating:3.5")
        assert len(errors) == 0
        assert repr(query) == """Query(TermQuery(Term(field=1, type=F64, 3.5)))"""

        _, errors = index.parse_query_lenient("bod:men")
        assert len(errors) == 1
        assert isinstance(errors[0], query_parser_error.FieldDoesNotExistError)

        query, errors = index.parse_query_lenient(
            "body:'hello' AND id:<3.5 OR rating:'hi'"
        )
        assert len(errors) == 2
        assert isinstance(errors[0], query_parser_error.ExpectedIntError)
        assert isinstance(errors[1], query_parser_error.ExpectedFloatError)
        assert (
            repr(query)
            == """Query(BooleanQuery { subqueries: [(Should, BooleanQuery { subqueries: [(Must, TermQuery(Term(field=3, type=Str, "hello")))] })] })"""
        )

    def test_order_by_search(self):
        schema = (
            SchemaBuilder()
            .add_unsigned_field("order", fast=True)
            .add_text_field("title", stored=True)
            .build()
        )

        index = Index(schema)
        writer = index.writer()

        doc = Document()
        doc.add_unsigned("order", 0)
        doc.add_text("title", "Test title")

        writer.add_document(doc)

        doc = Document()
        doc.add_unsigned("order", 2)
        doc.add_text("title", "Final test title")
        writer.add_document(doc)

        doc = Document()
        doc.add_unsigned("order", 1)
        doc.add_text("title", "Another test title")

        writer.add_document(doc)

        writer.commit()
        index.reload()

        query = index.parse_query("test")

        searcher = index.searcher()

        result = searcher.search(query, 10, offset=2, order_by_field="order")

        assert len(result.hits) == 1

        result = searcher.search(query, 10, order_by_field="order")

        assert len(result.hits) == 3

        _, doc_address = result.hits[0]
        searched_doc = index.searcher().doc(doc_address)
        assert searched_doc["title"] == ["Final test title"]

        _, doc_address = result.hits[1]
        searched_doc = index.searcher().doc(doc_address)
        assert searched_doc["title"] == ["Another test title"]

        _, doc_address = result.hits[2]
        searched_doc = index.searcher().doc(doc_address)
        assert searched_doc["title"] == ["Test title"]

        result = searcher.search(
            query, 10, order_by_field="order", order=tantivy.Order.Asc
        )

        assert len(result.hits) == 3

        _, doc_address = result.hits[2]
        searched_doc = index.searcher().doc(doc_address)
        assert searched_doc["title"] == ["Final test title"]

        _, doc_address = result.hits[1]
        searched_doc = index.searcher().doc(doc_address)
        assert searched_doc["title"] == ["Another test title"]

        _, doc_address = result.hits[0]
        searched_doc = index.searcher().doc(doc_address)
        assert searched_doc["title"] == ["Test title"]

    def test_order_by_search_without_fast_field(self):
        schema = (
            SchemaBuilder()
            .add_unsigned_field("order")
            .add_text_field("title", stored=True)
            .build()
        )

        index = Index(schema)
        writer = index.writer()

        doc = Document()
        doc.add_unsigned("order", 0)
        doc.add_text("title", "Test title")

        query = index.parse_query("test")

        searcher = index.searcher()
        result = searcher.search(query, 10, order_by_field="order")
        assert len(result.hits) == 0

    def test_with_merges(self):
        # This test is taken from tantivy's test suite:
        # https://github.com/quickwit-oss/tantivy/blob/42acd334f49d5ff7e4fe846b5c12198f24409b50/src/indexer/index_writer.rs#L1130
        schema = SchemaBuilder().add_text_field("text", stored=True).build()

        index = Index(schema)
        index.config_reader(reload_policy="Manual")

        writer = index.writer()

        for _ in range(100):
            doc = Document()
            doc.add_text("text", "a")

            writer.add_document(doc)

        writer.commit()

        for _ in range(100):
            doc = Document()
            doc.add_text("text", "a")

            writer.add_document(doc)

        # This should create 8 segments and trigger a merge.
        writer.commit()
        writer.wait_merging_threads()

        # Accessing the writer again should result in an error.
        with pytest.raises(RuntimeError):
            writer.wait_merging_threads()

        index.reload()

        query = index.parse_query("a")
        searcher = index.searcher()
        result = searcher.search(query, limit=500, count=True)
        assert result.count == 200

        assert searcher.num_segments < 8

    def test_doc_from_dict_numeric_validation(self):
        schema = (
            SchemaBuilder()
            .add_unsigned_field("unsigned")
            .add_integer_field("signed")
            .add_float_field("float")
            .build()
        )

        good = Document.from_dict(
            {"unsigned": 1000, "signed": -5, "float": 0.4},
            schema,
        )

        good = Document.from_dict(
            {"unsigned": 1000, "signed": -5, "float": 0.4},
            schema,
        )

        with pytest.raises(ValueError):
            bad = Document.from_dict(
                {"unsigned": -50, "signed": -5, "float": 0.4},
                schema,
            )

        with pytest.raises(ValueError):
            bad = Document.from_dict(
                {"unsigned": 1000, "signed": 50.4, "float": 0.4},
                schema,
            )

        with pytest.raises(ValueError):
            bad = Document.from_dict(
                {
                    "unsigned": 1000,
                    "signed": -5,
                    "float": "bad_string",
                },
                schema,
            )

        with pytest.raises(ValueError):
            bad = Document.from_dict(
                {
                    "unsigned": [1000, -50],
                    "signed": -5,
                    "float": 0.4,
                },
                schema,
            )

        with pytest.raises(ValueError):
            bad = Document.from_dict(
                {
                    "unsigned": 1000,
                    "signed": [-5, 150, -3.14],
                    "float": 0.4,
                },
                schema,
            )

    def test_doc_from_dict_bytes_validation(self):
        schema = SchemaBuilder().add_bytes_field("bytes").build()

        good = Document.from_dict({"bytes": b"hello"}, schema)
        good = Document.from_dict({"bytes": [[1, 2, 3], [4, 5, 6]]}, schema)
        good = Document.from_dict({"bytes": [1, 2, 3]}, schema)

        with pytest.raises(ValueError):
            bad = Document.from_dict({"bytes": [1, 2, 256]}, schema)

        with pytest.raises(ValueError):
            bad = Document.from_dict({"bytes": "hello"}, schema)

        with pytest.raises(ValueError):
            bad = Document.from_dict({"bytes": [1024, "there"]}, schema)

    def test_doc_from_dict_ip_addr_validation(self):
        schema = SchemaBuilder().add_ip_addr_field("ip").build()

        good = Document.from_dict({"ip": "127.0.0.1"}, schema)
        good = Document.from_dict({"ip": "::1"}, schema)

        with pytest.raises(ValueError):
            bad = Document.from_dict({"ip": 12309812348}, schema)

        with pytest.raises(ValueError):
            bad = Document.from_dict({"ip": "256.100.0.1"}, schema)

        with pytest.raises(ValueError):
            bad = Document.from_dict(
                {"ip": "1234:5678:9ABC:DEF0:1234:5678:9ABC:DEF0:1234"}, schema
            )

        with pytest.raises(ValueError):
            bad = Document.from_dict(
                {"ip": "1234:5678:9ABC:DEF0:1234:5678:9ABC:GHIJ"}, schema
            )

    def test_doc_from_dict_json_validation(self):
        # Test implicit JSON
        good = Document.from_dict({"dict": {"hello": "world"}})

        schema = SchemaBuilder().add_json_field("json").build()

        good = Document.from_dict({"json": {}}, schema)
        good = Document.from_dict({"json": {"hello": "world"}}, schema)
        good = Document.from_dict(
            {"nested": {"hello": ["world", "!"]}, "numbers": [1, 2, 3]}, schema
        )

        list_of_jsons = [
            {"hello": "world"},
            {"nested": {"hello": ["world", "!"]}, "numbers": [1, 2, 3]},
        ]
        good = Document.from_dict({"json": list_of_jsons}, schema)

        good = Document.from_dict({"json": json.dumps(list_of_jsons[1])}, schema)

        with pytest.raises(ValueError):
            bad = Document.from_dict({"json": 123}, schema)

        with pytest.raises(ValueError):
            bad = Document.from_dict({"json": "hello"}, schema)

    def test_search_result_eq(self, ram_index, spanish_index):
        eng_index = ram_index
        eng_query = eng_index.parse_query("sea whale", ["title", "body"])

        esp_index = spanish_index
        esp_query = esp_index.parse_query("vieja", ["title", "body"])

        eng_result1 = eng_index.searcher().search(eng_query, 10)
        eng_result2 = eng_index.searcher().search(eng_query, 10)
        esp_result = esp_index.searcher().search(esp_query, 10)

        assert eng_result1 == eng_result2
        assert eng_result1 != esp_result
        assert eng_result2 != esp_result

    def test_search_result_pickle(self, ram_index):
        index = ram_index
        query = index.parse_query("sea whale", ["title", "body"])

        orig = index.searcher().search(query, 10)
        pickled = pickle.loads(pickle.dumps(orig))

        assert orig == pickled

    def test_delete_all_documents(self, ram_index):
        index = ram_index
        writer = index.writer()
        writer.delete_all_documents()
        writer.commit()

        index.reload()
        query = index.parse_query("sea whale", ["title", "body"])
        result = index.searcher().search(query, 10)

        assert len(result.hits) == 0


class TestUpdateClass(object):
    def test_delete_update(self, ram_index):
        query = ram_index.parse_query("Frankenstein", ["title"])
        result = ram_index.searcher().search(query, 10)
        assert len(result.hits) == 1

        writer = ram_index.writer()

        with pytest.raises(ValueError):
            writer.delete_documents("fake_field", "frankenstein")

        with pytest.raises(ValueError):
            writer.delete_documents("title", b"frankenstein")

        writer.delete_documents("title", "frankenstein")
        writer.commit()
        ram_index.reload()

        result = ram_index.searcher().search(query)
        assert len(result.hits) == 0


class TestFromDiskClass(object):
    def test_opens_from_dir_invalid_schema(self, dir_index):
        invalid_schema = SchemaBuilder().add_text_field("🐱").build()
        index_dir, _ = dir_index
        with pytest.raises(ValueError):
            Index(invalid_schema, str(index_dir), reuse=True)

    def test_opens_from_dir(self, dir_index):
        index_dir, _ = dir_index

        index = Index(schema(), str(index_dir), reuse=True)
        assert index.searcher().num_docs == 3

    def test_create_readers(self):
        # not sure what is the point of this test.
        idx = Index(schema())
        idx.config_reader("Manual", 4)
        assert idx.searcher().num_docs == 0
        # by default this is manual mode
        writer = idx.writer(30000000, 1)
        writer.add_document(Document(title="mytitle", body="mybody"))
        writer.commit()
        assert idx.searcher().num_docs == 0
        # Manual is the default setting.
        # In this case, change are reflected only when
        # the index is manually reloaded.
        idx.reload()
        assert idx.searcher().num_docs == 1
        idx.config_reader("OnCommit", 4)
        writer.add_document(Document(title="mytitle2", body="mybody2"))
        writer.commit()
        import time

        for i in range(50):
            # The index should be automatically reloaded.
            # Wait for at most 5s for it to happen.
            time.sleep(0.1)
            if idx.searcher().num_docs == 2:
                return
        assert False


class TestSearcher(object):
    def test_searcher_repr(self, ram_index, ram_index_numeric_fields):
        assert repr(ram_index.searcher()) == "Searcher(num_docs=3, num_segments=1)"
        assert (
            repr(ram_index_numeric_fields.searcher())
            == "Searcher(num_docs=2, num_segments=1)"
        )


class TestDocument(object):
    def test_document(self):
        doc = tantivy.Document(name="Bill", reference=[1, 2])
        assert doc["reference"] == [1, 2]
        assert doc["name"] == ["Bill"]
        assert doc.get_first("name") == "Bill"
        assert doc.get_first("reference") == 1
        assert doc.to_dict() == {"name": ["Bill"], "reference": [1, 2]}

    def test_document_with_date(self):
        date = datetime.datetime(2019, 8, 12, 13, 0, 0)
        doc = tantivy.Document(name="Bill", date=date)
        assert doc["date"][0] == date

    def test_document_repr(self):
        doc = tantivy.Document(name="Bill", reference=[1, 2])
        assert repr(doc) == "Document(name=[Bill],reference=[1,2])"

    def test_document_repr_utf8(self):
        doc = tantivy.Document(name="野菜食べないとやばい", reference=[1, 2])
        assert repr(doc) == "Document(name=[野菜食べないとやばい],reference=[1,2])"

    def test_document_with_facet(self):
        doc = tantivy.Document()
        facet = tantivy.Facet.from_string("/europe/france")
        doc.add_facet("facet", facet)
        assert doc["facet"][0].to_path() == ["europe", "france"]
        doc = tantivy.Document()
        facet = tantivy.Facet.from_string("/asia\\/oceania/fiji")
        doc.add_facet("facet", facet)
        assert doc["facet"][0].to_path() == ["asia/oceania", "fiji"]
        assert doc["facet"][0].to_path_str() == "/asia\\/oceania/fiji"
        assert repr(doc["facet"][0]) == "Facet(/asia\\/oceania/fiji)"
        doc = tantivy.Document(facet=facet)
        assert doc["facet"][0].to_path() == ["asia/oceania", "fiji"]

    def test_document_eq(self):
        doc1 = tantivy.Document(name="Bill", reference=[1, 2])
        doc2 = tantivy.Document.from_dict({"name": "Bill", "reference": [1, 2]})
        doc3 = tantivy.Document(name="Bob", reference=[3, 4])

        assert doc1 == doc2
        assert doc1 != doc3
        assert doc2 != doc3

    def test_document_copy(self):
        doc1 = tantivy.Document(name="Bill", reference=[1, 2])
        doc2 = copy.copy(doc1)
        doc3 = copy.deepcopy(doc2)

        assert doc1 == doc2
        assert doc1 == doc3
        assert doc2 == doc3

    def test_document_pickle(self):
        orig = Document()
        orig.add_unsigned("unsigned", 1)
        orig.add_integer("integer", 5)
        orig.add_float("float", 1.0)
        orig.add_date("birth", datetime.datetime(2019, 8, 12, 13, 0, 5))
        orig.add_text("title", "hello world!")
        orig.add_json("json", '{"a": 1, "b": 2}')
        orig.add_bytes("bytes", b"abc")

        facet = tantivy.Facet.from_string("/europe/france")
        orig.add_facet("facet", facet)

        pickled = pickle.loads(pickle.dumps(orig))

        assert orig == pickled


class TestJsonField:
    def test_query_from_json_field(self):
        schema = (
            SchemaBuilder()
            .add_json_field(
                "attributes",
                stored=True,
                tokenizer_name="default",
                index_option="position",
            )
            .build()
        )

        index = Index(schema)

        writer = index.writer()

        doc = Document()
        doc.add_json(
            "attributes",
            """{
                "order":1.1,
                "target": "submit-button",
                "cart": {"product_id": 103},
                "description": "the best vacuum cleaner ever"
            }""",
        )

        writer.add_document(doc)

        doc = Document()
        doc.add_json(
            "attributes",
            {
                "order": 1.2,
                "target": "submit-button",
                "cart": {"product_id": 133},
                "description": "das keyboard",
            },
        )

        writer.add_document(doc)

        writer.commit()
        index.reload()

        query = index.parse_query("target:submit-button", ["attributes"])
        result = index.searcher().search(query, 2)
        assert len(result.hits) == 2

        query = index.parse_query("target:submit", ["attributes"])
        result = index.searcher().search(query, 2)
        assert len(result.hits) == 2

        query = index.parse_query("order:1.1", ["attributes"])
        result = index.searcher().search(query, 2)
        assert len(result.hits) == 1

        # query = index.parse_query_for_attributes("cart.product_id:103")
        # result = index.searcher().search(query, 1)
        # assert len(result.hits) == 1

        # query = index.parse_query_for_attributes(
        #     "target:submit-button AND cart.product_id:133"
        # )
        # result = index.searcher().search(query, 2)
        # assert len(result.hits) == 1


@pytest.mark.parametrize("bytes_kwarg", [True, False])
@pytest.mark.parametrize(
    "bytes_payload",
    [
        b"abc",
        bytearray(b"abc"),
        memoryview(b"abc"),
        BytesIO(b"abc").read(),
        BytesIO(b"abc").getbuffer(),
    ],
)
def test_bytes(bytes_kwarg, bytes_payload):
    schema = SchemaBuilder().add_bytes_field("embedding").build()
    index = Index(schema)
    writer = index.writer()

    if bytes_kwarg:
        doc = Document(id=1, embedding=bytes_payload)
    else:
        doc = Document(id=1)
        doc.add_bytes("embedding", bytes_payload)

    writer.add_document(doc)
    writer.commit()
    index.reload()


def test_schema_eq():
    schema1 = schema()
    schema2 = schema()
    schema3 = schema_numeric_fields()

    assert schema1 == schema2
    assert schema1 != schema3
    assert schema2 != schema3


def test_facet_eq():
    facet1 = tantivy.Facet.from_string("/europe/france")
    facet2 = tantivy.Facet.from_string("/europe/france")
    facet3 = tantivy.Facet.from_string("/europe/germany")

    assert facet1 == facet2
    assert facet1 != facet3
    assert facet2 != facet3


def test_schema_pickle():
    orig = (
        SchemaBuilder()
        .add_integer_field("id", stored=True, indexed=True)
        .add_unsigned_field("unsigned")
        .add_float_field("rating", stored=True, indexed=True)
        .add_text_field("body", stored=True)
        .add_date_field("date")
        .add_json_field("json")
        .add_bytes_field("bytes")
        .build()
    )

    pickled = pickle.loads(pickle.dumps(orig))

    assert orig == pickled


def test_facet_pickle():
    orig = tantivy.Facet.from_string("/europe/france")
    pickled = pickle.loads(pickle.dumps(orig))

    assert orig == pickled


def test_doc_address_pickle():
    orig = tantivy.DocAddress(42, 123)
    pickled = pickle.loads(pickle.dumps(orig))

    assert orig == pickled


class TestSnippets(object):
    def test_document_snippet(self, dir_index):
        index_dir, _ = dir_index
        doc_schema = schema()
        index = Index(doc_schema, str(index_dir))
        query = index.parse_query("sea whale", ["title", "body"])
        searcher = index.searcher()
        result = searcher.search(query)
        assert len(result.hits) == 1

        snippet_generator = SnippetGenerator.create(
            searcher, query, doc_schema, "title"
        )

        for score, doc_address in result.hits:
            doc = searcher.doc(doc_address)
            snippet = snippet_generator.snippet_from_doc(doc)
            highlights = snippet.highlighted()
            assert len(highlights) == 1
            first = highlights[0]
            assert first.start == 20
            assert first.end == 23
            html_snippet = snippet.to_html()
            assert html_snippet == "The Old Man and the <b>Sea</b>"


class TestQuery(object):
    def test_term_query(self, ram_index):
        index = ram_index
        query = Query.term_query(index.schema, "title", "sea")

        result = index.searcher().search(query, 10)
        assert len(result.hits) == 1
        _, doc_address = result.hits[0]
        searched_doc = index.searcher().doc(doc_address)
        assert searched_doc["title"] == ["The Old Man and the Sea"]

    def test_all_query(self, ram_index):
        index = ram_index
        query = Query.all_query()

        result = index.searcher().search(query, 10)
        assert len(result.hits) == 3

    def test_fuzzy_term_query(self, ram_index):
        index = ram_index
        query = Query.fuzzy_term_query(index.schema, "title", "ice")
        # the query "ice" should match "mice"
        result = index.searcher().search(query, 10)
        assert len(result.hits) == 1
        _, doc_address = result.hits[0]
        searched_doc = index.searcher().doc(doc_address)
        assert searched_doc["title"] == ["Of Mice and Men"]

        query = Query.fuzzy_term_query(index.schema, "title", "mna")
        # the query "mna" should match "man" since the default transposition cost is 1.
        result = index.searcher().search(query, 10)
        assert len(result.hits) == 1
        titles = set()
        for _, doc_address in result.hits:
            titles.update(index.searcher().doc(doc_address)["title"])
        assert titles == {"The Old Man and the Sea"}

        query = Query.fuzzy_term_query(index.schema, "title", "mna", transposition_cost_one=False)
        # the query "mna" should not match any doc since the default distance is 1 and transposition cost is set to 2.
        result = index.searcher().search(query, 10)
        assert len(result.hits) == 0

        query = Query.fuzzy_term_query(index.schema, "title", "mna", distance=2, transposition_cost_one=False)
        # the query "mna" should match both "man" and "men" since distance is set to 2.
        result = index.searcher().search(query, 10)
        assert len(result.hits) == 2
        titles = set()
        for _, doc_address in result.hits:
            titles.update(index.searcher().doc(doc_address)["title"])
        assert titles == {"The Old Man and the Sea", "Of Mice and Men"}

        query = Query.fuzzy_term_query(index.schema, "title", "fraken")
        # the query "fraken" should not match any doc.
        result = index.searcher().search(query, 10)
        assert len(result.hits) == 0

        query = Query.fuzzy_term_query(index.schema, "title", "fraken", prefix=True)
        # the query "fraken" should match "franken", the prefix of "frankenstein", with edit distance 1.
        result = index.searcher().search(query, 10)
        assert len(result.hits) == 1
        titles = set()
        for _, doc_address in result.hits:
            titles.update(index.searcher().doc(doc_address)["title"])
        assert titles == {"Frankenstein", "The Modern Prometheus"}

<<<<<<< HEAD
    def test_regex_query(self, ram_index):
        index = ram_index

        query = Query.regex_query(index.schema, "body", "fish")
        result = index.searcher().search(query, 10)
        assert len(result.hits) == 1
        _, doc_address = result.hits[0]
        searched_doc = index.searcher().doc(doc_address)
        assert searched_doc["title"] == ["The Old Man and the Sea"]
        
        query = Query.regex_query(index.schema, "title", "(?:man|men)")
        result = index.searcher().search(query, 10)
        assert len(result.hits) == 2
        _, doc_address = result.hits[0]
        searched_doc = index.searcher().doc(doc_address)
        assert searched_doc["title"] == ["The Old Man and the Sea"]
        _, doc_address = result.hits[1]
        searched_doc = index.searcher().doc(doc_address)
        assert searched_doc["title"] == ["Of Mice and Men"]

        # unknown field in the schema
        with pytest.raises(ValueError, match="Field `unknown_field` is not defined in the schema."):
            Query.regex_query(index.schema, "unknown_field", "fish")
        
        # invalid regex pattern
        with pytest.raises(ValueError, match=r"An invalid argument was passed: 'fish\('"):
            Query.regex_query(index.schema, "body", "fish(")
=======
    def test_boolean_query(self, ram_index):
        index = ram_index
        query1 = Query.fuzzy_term_query(index.schema, "title", "ice")
        query2 = Query.fuzzy_term_query(index.schema, "title", "mna")
        query = Query.boolean_query([
            (Occur.Must, query1), 
            (Occur.Must, query2)
        ])
        
        # no document should match both queries
        result = index.searcher().search(query, 10)
        assert len(result.hits) == 0
        
        query = Query.boolean_query([
            (Occur.Should, query1), 
            (Occur.Should, query2)
        ])
        
        # two documents should match, one for each query
        result = index.searcher().search(query, 10)
        assert len(result.hits) == 2
        
        titles = set()
        for _, doc_address in result.hits:
            titles.update(index.searcher().doc(doc_address)["title"])
        assert (
            "The Old Man and the Sea" in titles and  
            "Of Mice and Men" in titles
        )
        
        query = Query.boolean_query([
            (Occur.MustNot, query1), 
            (Occur.Must, query1)
        ])
        
        # must not should take precedence over must
        result = index.searcher().search(query, 10)
        assert len(result.hits) == 0
        
        query = Query.boolean_query((
            (Occur.Should, query1), 
            (Occur.Should, query2)
        ))
        
        # the Vec signature should fit the tuple signature
        result = index.searcher().search(query, 10)
        assert len(result.hits) == 2
        
        # test invalid queries
        with pytest.raises(ValueError, match = "expected tuple of length 2, but got tuple of length 3"):
            Query.boolean_query([
                (Occur.Must, Occur.Must, query1),
            ])
        
        # test swapping the order of the tuple
        with pytest.raises(TypeError, match = r"'Query' object cannot be converted to 'Occur'"):
            Query.boolean_query([
                (query1, Occur.Must),
            ])
>>>>>>> 41f72b25
<|MERGE_RESOLUTION|>--- conflicted
+++ resolved
@@ -819,35 +819,6 @@
             titles.update(index.searcher().doc(doc_address)["title"])
         assert titles == {"Frankenstein", "The Modern Prometheus"}
 
-<<<<<<< HEAD
-    def test_regex_query(self, ram_index):
-        index = ram_index
-
-        query = Query.regex_query(index.schema, "body", "fish")
-        result = index.searcher().search(query, 10)
-        assert len(result.hits) == 1
-        _, doc_address = result.hits[0]
-        searched_doc = index.searcher().doc(doc_address)
-        assert searched_doc["title"] == ["The Old Man and the Sea"]
-        
-        query = Query.regex_query(index.schema, "title", "(?:man|men)")
-        result = index.searcher().search(query, 10)
-        assert len(result.hits) == 2
-        _, doc_address = result.hits[0]
-        searched_doc = index.searcher().doc(doc_address)
-        assert searched_doc["title"] == ["The Old Man and the Sea"]
-        _, doc_address = result.hits[1]
-        searched_doc = index.searcher().doc(doc_address)
-        assert searched_doc["title"] == ["Of Mice and Men"]
-
-        # unknown field in the schema
-        with pytest.raises(ValueError, match="Field `unknown_field` is not defined in the schema."):
-            Query.regex_query(index.schema, "unknown_field", "fish")
-        
-        # invalid regex pattern
-        with pytest.raises(ValueError, match=r"An invalid argument was passed: 'fish\('"):
-            Query.regex_query(index.schema, "body", "fish(")
-=======
     def test_boolean_query(self, ram_index):
         index = ram_index
         query1 = Query.fuzzy_term_query(index.schema, "title", "ice")
@@ -856,20 +827,20 @@
             (Occur.Must, query1), 
             (Occur.Must, query2)
         ])
-        
+
         # no document should match both queries
         result = index.searcher().search(query, 10)
         assert len(result.hits) == 0
-        
+
         query = Query.boolean_query([
             (Occur.Should, query1), 
             (Occur.Should, query2)
         ])
-        
+
         # two documents should match, one for each query
         result = index.searcher().search(query, 10)
         assert len(result.hits) == 2
-        
+
         titles = set()
         for _, doc_address in result.hits:
             titles.update(index.searcher().doc(doc_address)["title"])
@@ -877,34 +848,65 @@
             "The Old Man and the Sea" in titles and  
             "Of Mice and Men" in titles
         )
-        
+
         query = Query.boolean_query([
             (Occur.MustNot, query1), 
             (Occur.Must, query1)
         ])
-        
+
         # must not should take precedence over must
         result = index.searcher().search(query, 10)
         assert len(result.hits) == 0
-        
+
         query = Query.boolean_query((
             (Occur.Should, query1), 
             (Occur.Should, query2)
         ))
-        
+
         # the Vec signature should fit the tuple signature
         result = index.searcher().search(query, 10)
         assert len(result.hits) == 2
-        
+
         # test invalid queries
         with pytest.raises(ValueError, match = "expected tuple of length 2, but got tuple of length 3"):
             Query.boolean_query([
                 (Occur.Must, Occur.Must, query1),
             ])
-        
+
         # test swapping the order of the tuple
         with pytest.raises(TypeError, match = r"'Query' object cannot be converted to 'Occur'"):
             Query.boolean_query([
                 (query1, Occur.Must),
             ])
->>>>>>> 41f72b25
+
+    def test_regex_query(self, ram_index):
+        index = ram_index
+
+        query = Query.regex_query(index.schema, "body", "fish")
+        result = index.searcher().search(query, 10)
+        assert len(result.hits) == 1
+        _, doc_address = result.hits[0]
+        searched_doc = index.searcher().doc(doc_address)
+        assert searched_doc["title"] == ["The Old Man and the Sea"]
+
+        query = Query.regex_query(index.schema, "title", "(?:man|men)")
+        result = index.searcher().search(query, 10)
+        assert len(result.hits) == 2
+        _, doc_address = result.hits[0]
+        searched_doc = index.searcher().doc(doc_address)
+        assert searched_doc["title"] == ["The Old Man and the Sea"]
+        _, doc_address = result.hits[1]
+        searched_doc = index.searcher().doc(doc_address)
+        assert searched_doc["title"] == ["Of Mice and Men"]
+
+        # unknown field in the schema
+        with pytest.raises(
+            ValueError, match="Field `unknown_field` is not defined in the schema."
+        ):
+            Query.regex_query(index.schema, "unknown_field", "fish")
+
+        # invalid regex pattern
+        with pytest.raises(
+            ValueError, match=r"An invalid argument was passed: 'fish\('"
+        ):
+            Query.regex_query(index.schema, "body", "fish(")