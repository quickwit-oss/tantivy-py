--- conflicted
+++ resolved
@@ -2,11 +2,8 @@
 
 import copy
 import datetime
-<<<<<<< HEAD
-=======
 import json
 import tantivy
->>>>>>> eeaad34a
 import pickle
 import pytest
 import tantivy
