--- conflicted
+++ resolved
@@ -180,15 +180,7 @@
                 if reuse {
                     tv::Index::open_or_create(directory, schema.inner.clone())
                 } else {
-<<<<<<< HEAD
-                    tv::Index::create(
-                        directory,
-                        schema.inner.clone(),
-                        tv::IndexSettings::default(),
-                    )
-=======
                     tv::Index::create(directory, schema.inner.clone(), tv::IndexSettings::default())
->>>>>>> 118aacfa
                 }
                 .map_err(to_pyerr)?
             }
@@ -291,12 +283,8 @@
     #[staticmethod]
     fn exists(path: &str) -> PyResult<bool> {
         let directory = MmapDirectory::open(path).map_err(to_pyerr)?;
-<<<<<<< HEAD
-        tv::Index::exists(&directory).map_err(to_pyerr)
-=======
         let exists = tv::Index::exists(&directory).map_err(to_pyerr)?;
         Ok(exists)
->>>>>>> 118aacfa
     }
 
     /// The schema of the current index.
