--- conflicted
+++ resolved
@@ -202,11 +202,7 @@
 #[derive(Clone, Debug)]
 pub(crate) struct DocAddress {
     pub(crate) segment_ord: tv::SegmentOrdinal,
-<<<<<<< HEAD
     pub(crate) doc: tv::DocId,
-=======
-    pub(crate) doc_id: tv::DocId,
->>>>>>> 118aacfa
 }
 
 #[pymethods]
@@ -229,35 +225,16 @@
     fn from(doc_address: &tv::DocAddress) -> Self {
         DocAddress {
             segment_ord: doc_address.segment_ord,
-<<<<<<< HEAD
             doc: doc_address.doc_id,
-=======
-            doc_id: doc_address.doc_id,
->>>>>>> 118aacfa
         }
     }
 }
 
 impl Into<tv::DocAddress> for &DocAddress {
     fn into(self) -> tv::DocAddress {
-<<<<<<< HEAD
         tv::DocAddress {
             segment_ord: self.segment_ord(),
             doc_id: self.doc(),
         }
-=======
-        tv::DocAddress { segment_ord: self.segment_ord, doc_id: self.doc_id }
-    }
-}
-
-#[pyproto]
-impl PyObjectProtocol for Searcher {
-    fn __repr__(&self) -> PyResult<String> {
-        Ok(format!(
-            "Searcher(num_docs={}, num_segments={})",
-            self.inner.num_docs(),
-            self.inner.segment_readers().len()
-        ))
->>>>>>> 118aacfa
     }
 }