<<<<<<< HEAD
use crate::{get_field, make_term, to_pyerr, Schema};
use pyo3::{exceptions, prelude::*, types::PyAny, types::PyString};
=======
use crate::{make_term, Schema};
use pyo3::{
    exceptions, prelude::*, types::PyAny, types::PyString, types::PyTuple,
};
>>>>>>> 41f72b25
use tantivy as tv;

/// Custom Tuple struct to represent a pair of Occur and Query
/// for the BooleanQuery
struct OccurQueryPair(Occur, Query);

impl<'source> FromPyObject<'source> for OccurQueryPair {
    fn extract(ob: &'source PyAny) -> PyResult<Self> {
        let tuple = ob.downcast::<PyTuple>()?;
        let occur = tuple.get_item(0)?.extract()?;
        let query = tuple.get_item(1)?.extract()?;

        Ok(OccurQueryPair(occur, query))
    }
}

/// Tantivy's Occur
#[pyclass(frozen, module = "tantivy.tantivy")]
#[derive(Clone)]
pub enum Occur {
    Must,
    Should,
    MustNot,
}

impl From<Occur> for tv::query::Occur {
    fn from(occur: Occur) -> tv::query::Occur {
        match occur {
            Occur::Must => tv::query::Occur::Must,
            Occur::Should => tv::query::Occur::Should,
            Occur::MustNot => tv::query::Occur::MustNot,
        }
    }
}

/// Tantivy's Query
#[pyclass(frozen, module = "tantivy.tantivy")]
pub(crate) struct Query {
    pub(crate) inner: Box<dyn tv::query::Query>,
}

impl Clone for Query {
    fn clone(&self) -> Self {
        Query {
            inner: self.inner.box_clone(),
        }
    }
}

impl Query {
    pub(crate) fn get(&self) -> &dyn tv::query::Query {
        &self.inner
    }
}

#[pymethods]
impl Query {
    fn __repr__(&self) -> PyResult<String> {
        Ok(format!("Query({:?})", self.get()))
    }

    /// Construct a Tantivy's TermQuery
    #[staticmethod]
    #[pyo3(signature = (schema, field_name, field_value, index_option = "position"))]
    pub(crate) fn term_query(
        schema: &Schema,
        field_name: &str,
        field_value: &PyAny,
        index_option: &str,
    ) -> PyResult<Query> {
        let term = make_term(&schema.inner, field_name, field_value)?;
        let index_option = match index_option {
            "position" => tv::schema::IndexRecordOption::WithFreqsAndPositions,
            "freq" => tv::schema::IndexRecordOption::WithFreqs,
            "basic" => tv::schema::IndexRecordOption::Basic,
            _ => return Err(exceptions::PyValueError::new_err(
                "Invalid index option, valid choices are: 'basic', 'freq' and 'position'"
            ))
        };
        let inner = tv::query::TermQuery::new(term, index_option);
        Ok(Query {
            inner: Box::new(inner),
        })
    }

    /// Construct a Tantivy's AllQuery
    #[staticmethod]
    pub(crate) fn all_query() -> PyResult<Query> {
        let inner = tv::query::AllQuery {};
        Ok(Query {
            inner: Box::new(inner),
        })
    }

    /// Construct a Tantivy's FuzzyTermQuery
    ///
    /// # Arguments
    ///
    /// * `schema` - Schema of the target index.
    /// * `field_name` - Field name to be searched.
    /// * `text` - String representation of the query term.
    /// * `distance` - (Optional) Edit distance you are going to alow. When not specified, the default is 1.
    /// * `transposition_cost_one` - (Optional) If true, a transposition (swapping) cost will be 1; otherwise it will be 2. When not specified, the default is true.
    /// * `prefix` - (Optional) If true, prefix levenshtein distance is applied. When not specified, the default is false.
    #[staticmethod]
    #[pyo3(signature = (schema, field_name, text, distance = 1, transposition_cost_one = true, prefix = false))]
    pub(crate) fn fuzzy_term_query(
        schema: &Schema,
        field_name: &str,
        text: &PyString,
        distance: u8,
        transposition_cost_one: bool,
        prefix: bool,
    ) -> PyResult<Query> {
        let term = make_term(&schema.inner, field_name, &text)?;
        let inner = if prefix {
            tv::query::FuzzyTermQuery::new_prefix(
                term,
                distance,
                transposition_cost_one,
            )
        } else {
            tv::query::FuzzyTermQuery::new(
                term,
                distance,
                transposition_cost_one,
            )
        };
        Ok(Query {
            inner: Box::new(inner),
        })
    }

    #[staticmethod]
<<<<<<< HEAD
    #[pyo3(signature = (schema, field_name, regex_pattern))]
    pub(crate) fn regex_query(
        schema: &Schema,
        field_name: &str,
        regex_pattern: &str,
    ) -> PyResult<Query> {
        let field = get_field(&schema.inner, field_name)?;

        let inner_result =
            tv::query::RegexQuery::from_pattern(regex_pattern, field);
        match inner_result {
            Ok(inner) => Ok(Query {
                inner: Box::new(inner),
            }),
            Err(e) => Err(to_pyerr(e)),
        }
=======
    #[pyo3(signature = (subqueries))]
    pub(crate) fn boolean_query(
        subqueries: Vec<(Occur, Query)>,
    ) -> PyResult<Query> {
        let dyn_subqueries = subqueries
            .into_iter()
            .map(|(occur, query)| (occur.into(), query.inner.box_clone()))
            .collect::<Vec<_>>();

        let inner = tv::query::BooleanQuery::from(dyn_subqueries);

        Ok(Query {
            inner: Box::new(inner),
        })
>>>>>>> 41f72b25
    }
}<|MERGE_RESOLUTION|>--- conflicted
+++ resolved
@@ -1,12 +1,7 @@
-<<<<<<< HEAD
 use crate::{get_field, make_term, to_pyerr, Schema};
-use pyo3::{exceptions, prelude::*, types::PyAny, types::PyString};
-=======
-use crate::{make_term, Schema};
 use pyo3::{
     exceptions, prelude::*, types::PyAny, types::PyString, types::PyTuple,
 };
->>>>>>> 41f72b25
 use tantivy as tv;
 
 /// Custom Tuple struct to represent a pair of Occur and Query
@@ -141,7 +136,6 @@
     }
 
     #[staticmethod]
-<<<<<<< HEAD
     #[pyo3(signature = (schema, field_name, regex_pattern))]
     pub(crate) fn regex_query(
         schema: &Schema,
@@ -158,7 +152,9 @@
             }),
             Err(e) => Err(to_pyerr(e)),
         }
-=======
+    }
+
+    #[staticmethod]
     #[pyo3(signature = (subqueries))]
     pub(crate) fn boolean_query(
         subqueries: Vec<(Occur, Query)>,
@@ -173,6 +169,5 @@
         Ok(Query {
             inner: Box::new(inner),
         })
->>>>>>> 41f72b25
     }
 }