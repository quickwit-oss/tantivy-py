--- conflicted
+++ resolved
@@ -157,7 +157,6 @@
         })
     }
 
-<<<<<<< HEAD
     /// Construct a Tantivy's PhraseQuery with custom offsets and slop
     ///
     /// # Arguments
@@ -200,9 +199,7 @@
         })
     }
 
-=======
     /// Construct a Tantivy's BooleanQuery
->>>>>>> 10553de7
     #[staticmethod]
     #[pyo3(signature = (subqueries))]
     pub(crate) fn boolean_query(
